"""FastAPI main application for Email Helper API.

This module creates the main FastAPI application with all necessary middleware,
routers, and configuration for the Email Helper mobile backend.
"""

import sys
from pathlib import Path
from contextlib import asynccontextmanager

from fastapi import FastAPI, HTTPException
from fastapi.middleware.cors import CORSMiddleware
from fastapi.responses import JSONResponse

# Add src to Python path for existing service imports
sys.path.insert(0, str(Path(__file__).parent.parent / "src"))

from backend.core.config import settings
from backend.database.connection import db_manager
from backend.api import auth


@asynccontextmanager
async def lifespan(app: FastAPI):
    """Application lifespan management."""
    # Startup
    print("🚀 Starting Email Helper API...")
    print(f"📊 Database path: {db_manager.db_path}")
    
    # Ensure database is ready
    try:
        with db_manager.get_connection() as conn:
            cursor = conn.execute("SELECT COUNT(*) FROM sqlite_master WHERE type='table'")
            table_count = cursor.fetchone()[0]
            print(f"📋 Database initialized with {table_count} tables")
    except Exception as e:
        print(f"⚠️ Database initialization warning: {e}")
    
    yield
    
    # Shutdown
    print("🛑 Shutting down Email Helper API...")


# Create FastAPI app
app = FastAPI(
    title=settings.app_name,
    version=settings.app_version,
    description="REST API for Email Helper mobile application",
    docs_url="/docs",
    redoc_url="/redoc",
    lifespan=lifespan
)

# Add CORS middleware for React Native integration
app.add_middleware(
    CORSMiddleware,
    allow_origins=settings.cors_origins,
    allow_credentials=settings.cors_allow_credentials,
    allow_methods=settings.cors_allow_methods,
    allow_headers=settings.cors_allow_headers,
)


# Exception handlers
@app.exception_handler(HTTPException)
async def http_exception_handler(request, exc):
    """Handle HTTP exceptions with consistent response format."""
    return JSONResponse(
        status_code=exc.status_code,
        content={
            "error": True,
            "message": exc.detail,
            "status_code": exc.status_code
        }
    )


@app.exception_handler(Exception)
async def general_exception_handler(request, exc):
    """Handle general exceptions."""
    return JSONResponse(
        status_code=500,
        content={
            "error": True,
            "message": "Internal server error",
            "status_code": 500
        }
    )


# Health check endpoint
@app.get("/health")
async def health_check():
    """Health check endpoint."""
    try:
        # Test database connection
        with db_manager.get_connection() as conn:
            conn.execute("SELECT 1")
        
        db_status = "healthy"
    except Exception as e:
        db_status = f"unhealthy: {str(e)}"
    
    return {
        "status": "healthy",
        "service": "email-helper-api",
        "version": settings.app_version,
        "database": db_status,
        "debug": settings.debug
    }


# Root endpoint
@app.get("/")
async def root():
    """Root endpoint with API information."""
    return {
        "message": "Email Helper API",
        "version": settings.app_version,
        "docs": "/docs",
        "health": "/health"
    }


# Include routers
app.include_router(auth.router, prefix="/auth", tags=["authentication"])

# Import and include email router
from backend.api import emails
app.include_router(emails.router, prefix="/api", tags=["emails"])

<<<<<<< HEAD
# Import and include AI router (T3)
from backend.api import ai
app.include_router(ai.router, prefix="/api", tags=["ai"])
=======
# Import and include task router  
from backend.api import tasks
app.include_router(tasks.router, prefix="/api", tags=["tasks"])
>>>>>>> e5e31ea5


# Service factory integration for existing services
def get_service_factory():
    """Get service factory for existing Email Helper services."""
    try:
        from core.service_factory import ServiceFactory
        return ServiceFactory()
    except ImportError as e:
        print(f"Warning: Could not import ServiceFactory: {e}")
        return None


def get_email_processor(factory=None):
    """Get email processor service."""
    if factory is None:
        factory = get_service_factory()
    
    if factory:
        try:
            return factory.get_email_processor()
        except Exception as e:
            print(f"Warning: Could not get email processor: {e}")
    
    return None


def get_ai_processor(factory=None):
    """Get AI processor service."""
    if factory is None:
        factory = get_service_factory()
    
    if factory:
        try:
            return factory.get_ai_processor()
        except Exception as e:
            print(f"Warning: Could not get AI processor: {e}")
    
    return None


# Additional endpoints can be added here for email processing, tasks, etc.


if __name__ == "__main__":
    import uvicorn
    
    print(f"🌟 Starting {settings.app_name} v{settings.app_version}")
    print(f"🔧 Debug mode: {settings.debug}")
    print(f"🌐 Server: {settings.host}:{settings.port}")
    
    uvicorn.run(
        "main:app",
        host=settings.host,
        port=settings.port,
        reload=settings.debug,
        log_level="info"
    )<|MERGE_RESOLUTION|>--- conflicted
+++ resolved
@@ -130,15 +130,13 @@
 from backend.api import emails
 app.include_router(emails.router, prefix="/api", tags=["emails"])
 
-<<<<<<< HEAD
 # Import and include AI router (T3)
 from backend.api import ai
 app.include_router(ai.router, prefix="/api", tags=["ai"])
-=======
-# Import and include task router  
+
+# Import and include task router (T4)
 from backend.api import tasks
 app.include_router(tasks.router, prefix="/api", tags=["tasks"])
->>>>>>> e5e31ea5
 
 
 # Service factory integration for existing services
