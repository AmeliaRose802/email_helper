#!/usr/bin/env python3
# -*- coding: utf-8 -*-
import tkinter as tk
from tkinter import ttk, messagebox, scrolledtext
from datetime import datetime
import threading
import os
import webbrowser
import sys
import re

sys.path.append(os.path.dirname(os.path.abspath(__file__)))

from outlook_manager import OutlookManager
from ai_processor import AIProcessor
from email_analyzer import EmailAnalyzer
from summary_generator import SummaryGenerator
from email_processor import EmailProcessor
from task_persistence import TaskPersistence


class UnifiedEmailGUI:
    def __init__(self):
        # Initialize components
        self.outlook_manager = OutlookManager()
        self.ai_processor = AIProcessor()
        self.email_analyzer = EmailAnalyzer(self.ai_processor)
        self.summary_generator = SummaryGenerator()
        self.email_processor = EmailProcessor(
            self.outlook_manager,
            self.ai_processor,
            self.email_analyzer,
            self.summary_generator
        )
        self.task_persistence = TaskPersistence()  # Add task persistence
        
        # Data storage
        self.email_suggestions = []
        self.action_items_data = {}
        self.summary_sections = {}
        self.processing_cancelled = False
        
        # Create main window
        self.root = tk.Tk()
        self.root.title("AI Email Management")
        self.root.geometry("1200x800")
        self.root.minsize(1000, 700)
        
        # Create GUI components
        self.create_widgets()
        
        # Initialize Outlook connection
        self.outlook_manager.connect_to_outlook()
    
    def create_widgets(self):
        # Create notebook for tabs
        self.notebook = ttk.Notebook(self.root)
        self.notebook.pack(fill=tk.BOTH, expand=True, padx=10, pady=10)
        
        # Tab 1: Email Processing
        self.processing_frame = ttk.Frame(self.notebook)
        self.notebook.add(self.processing_frame, text="1. Process Emails")
        self.create_processing_tab()
        
        # Tab 2: Email Review & Editing
        self.editing_frame = ttk.Frame(self.notebook)
        self.notebook.add(self.editing_frame, text="2. Review & Edit")
        self.create_editing_tab()
        
        # Tab 3: Summary Generation & Viewing
        self.summary_frame = ttk.Frame(self.notebook)
        self.notebook.add(self.summary_frame, text="3. Summary & Results")
        self.create_summary_tab()
        
        # Tab 4: Accuracy Dashboard
        self.accuracy_frame = ttk.Frame(self.notebook)
        self.notebook.add(self.accuracy_frame, text="4. Accuracy Dashboard")
        self.create_accuracy_tab()
        
        # Create status bar
        self.status_var = tk.StringVar(value="Ready")
        status_bar = ttk.Label(self.root, textvariable=self.status_var, relief=tk.SUNKEN, anchor=tk.W)
        status_bar.pack(side=tk.BOTTOM, fill=tk.X, padx=5, pady=(0, 5))
        
        # Initially disable tabs 1, 3 (enable summary tab immediately for task viewing)
        self.notebook.tab(1, state="disabled")  # Review & Edit tab - requires email processing
        self.notebook.tab(3, state="disabled")  # Accuracy Dashboard - requires email processing
    
    def create_processing_tab(self):
        # Email count selection
        self.email_count_var = tk.StringVar(value="50")
        email_count_frame = ttk.Frame(self.processing_frame)
        email_count_frame.pack(pady=20)
        
        ttk.Label(email_count_frame, text="Number of emails:").pack(side=tk.LEFT)
        for count in [25, 50, 100, 200]:
            ttk.Radiobutton(email_count_frame, text=str(count), variable=self.email_count_var, 
                           value=str(count)).pack(side=tk.LEFT, padx=5)
        
        # Custom option
        self.custom_count_entry = ttk.Entry(email_count_frame, width=10)
        self.custom_count_entry.pack(side=tk.LEFT, padx=(10, 0))
        
        # Processing controls
        control_frame = ttk.Frame(self.processing_frame)
        control_frame.pack(pady=20)
        
        self.start_processing_btn = ttk.Button(control_frame, text="Start Processing", 
                                              command=self.start_email_processing)
        self.start_processing_btn.pack(side=tk.LEFT, padx=5)
        
        self.cancel_processing_btn = ttk.Button(control_frame, text="Cancel", 
                                               command=self.cancel_processing, 
                                               state=tk.DISABLED)
        self.cancel_processing_btn.pack(side=tk.LEFT, padx=5)
        
        # Accuracy Dashboard access button
        self.accuracy_btn = ttk.Button(control_frame, text="📊 Accuracy Dashboard", 
                                      command=self.open_accuracy_dashboard)
        self.accuracy_btn.pack(side=tk.LEFT, padx=5)
        
        # Progress section
        self.progress_var = tk.DoubleVar()
        self.progress_bar = ttk.Progressbar(self.processing_frame, variable=self.progress_var, 
                                          maximum=100)
        self.progress_bar.pack(pady=10, fill=tk.X, padx=20)
        
        self.progress_text = scrolledtext.ScrolledText(self.processing_frame, height=15, 
                                                      state=tk.DISABLED, wrap=tk.WORD)
        self.progress_text.pack(fill=tk.BOTH, expand=True, padx=20, pady=10)
    
    def create_editing_tab(self):
        # Main container
        main_frame = ttk.Frame(self.editing_frame, padding="10")
        main_frame.pack(fill=tk.BOTH, expand=True)
        
        main_frame.columnconfigure(1, weight=1)
        main_frame.rowconfigure(1, weight=1)
        
        # Create email list
        tree_frame = ttk.Frame(main_frame)
        tree_frame.grid(row=1, column=0, columnspan=2, sticky=(tk.W, tk.E, tk.N, tk.S), pady=(0, 10))
        tree_frame.columnconfigure(0, weight=1)
        tree_frame.rowconfigure(0, weight=1)
        
        columns = ('Subject', 'From', 'Category', 'AI Summary', 'Date')
        self.email_tree = ttk.Treeview(tree_frame, columns=columns, show='headings', height=12)
        
        # Initialize sorting state
        self.sort_column = None
        self.sort_reverse = False
        
        # Configure columns with sorting
        for col in columns:
            self.email_tree.heading(col, text=col, command=lambda c=col: self.sort_by_column(c))
            
        self.email_tree.column('Subject', width=250)
        self.email_tree.column('From', width=150)
        self.email_tree.column('Category', width=150)
        self.email_tree.column('AI Summary', width=300)
        self.email_tree.column('Date', width=100)
        
        scrollbar = ttk.Scrollbar(tree_frame, orient=tk.VERTICAL, command=self.email_tree.yview)
        self.email_tree.configure(yscrollcommand=scrollbar.set)
        
        self.email_tree.grid(row=0, column=0, sticky=(tk.W, tk.E, tk.N, tk.S))
        scrollbar.grid(row=0, column=1, sticky=(tk.N, tk.S))
        self.email_tree.bind('<<TreeviewSelect>>', self.on_email_select)
        
        # Details panel
        details_frame = ttk.LabelFrame(main_frame, text="Email Details", padding="10")
        details_frame.grid(row=1, column=2, sticky=(tk.W, tk.E, tk.N, tk.S), padx=(10, 0))
        details_frame.columnconfigure(1, weight=1)
        details_frame.rowconfigure(4, weight=1)
        
        ttk.Label(details_frame, text="Category:").grid(row=0, column=0, sticky=tk.W, pady=2)
        self.category_var = tk.StringVar()
        self.category_combo = ttk.Combobox(details_frame, textvariable=self.category_var, 
                                          values=self.get_category_display_names(), 
                                          state="readonly")
        self.category_combo.grid(row=0, column=1, sticky=(tk.W, tk.E), pady=2, padx=(5, 0))
        ttk.Label(details_frame, text="Category:").grid(row=0, column=0, sticky=tk.W, pady=2)
        self.category_var = tk.StringVar()
        self.category_combo = ttk.Combobox(details_frame, textvariable=self.category_var, 
                                          values=self.get_category_display_names(), 
                                          state="readonly")
        self.category_combo.grid(row=0, column=1, sticky=(tk.W, tk.E), pady=2, padx=(5, 0))
        self.category_combo.bind('<<ComboboxSelected>>', self.on_category_change)
        
        # Add info label about auto-apply
        info_label = ttk.Label(details_frame, text="ℹ️ Changes apply automatically when category changes or switching emails", 
                              font=('Segoe UI', 8), foreground="#666666")
        info_label.grid(row=1, column=0, columnspan=2, sticky=tk.W, pady=(0, 5))
        
        ttk.Label(details_frame, text="Reason (optional):").grid(row=2, column=0, sticky=tk.W, pady=2)
        self.explanation_var = tk.StringVar()
        self.explanation_entry = ttk.Entry(details_frame, textvariable=self.explanation_var)
        self.explanation_entry.grid(row=2, column=1, sticky=(tk.W, tk.E), pady=2, padx=(5, 0))
        
        self.apply_btn = ttk.Button(details_frame, text="Manual Apply", 
                                   command=self.apply_category_change, state=tk.DISABLED)
        self.apply_btn.grid(row=3, column=1, sticky=tk.E, pady=5, padx=(5, 0))
        
        self.preview_text = scrolledtext.ScrolledText(details_frame, height=8, wrap=tk.WORD, state=tk.DISABLED)
        self.preview_text.grid(row=4, column=0, columnspan=2, sticky=(tk.W, tk.E, tk.N, tk.S), pady=(5, 0))
        
        self.current_email_index = None
        self.original_category = None
        
        # Controls
        button_frame = ttk.Frame(main_frame)
        button_frame.grid(row=2, column=0, columnspan=3, pady=(15, 0))
        
        ttk.Button(button_frame, text="Apply to Outlook", 
                  command=self.apply_to_outlook).pack(side=tk.LEFT, padx=5)
        
        ttk.Button(button_frame, text="Generate Summary", 
                  command=self.proceed_to_summary).pack(side=tk.LEFT, padx=5)
    
    def create_summary_tab(self):
        main_frame = ttk.Frame(self.summary_frame, padding="15")
        main_frame.pack(fill=tk.BOTH, expand=True)
        
        # Control frame with task management buttons
        control_frame = ttk.Frame(main_frame)
        control_frame.pack(pady=(0, 20))
        
        self.generate_summary_btn = ttk.Button(control_frame, text="Generate Summary", 
                                              command=self.generate_summary)
        self.generate_summary_btn.pack(side=tk.LEFT, padx=5)
        
        # View Outstanding Tasks button for accessing persistent tasks without email processing
        ttk.Button(control_frame, text="View Outstanding Tasks", 
                  command=self.view_outstanding_tasks_only).pack(side=tk.LEFT, padx=5)
        
        ttk.Button(control_frame, text="Open in Browser", 
                  command=self.open_summary_in_browser).pack(side=tk.LEFT, padx=5)
        
        ttk.Button(control_frame, text="Task Statistics", 
                  command=self.show_task_statistics).pack(side=tk.LEFT, padx=5)
        
        ttk.Button(control_frame, text="Mark Tasks Complete", 
                  command=self.show_task_completion_dialog).pack(side=tk.LEFT, padx=5)
        
        ttk.Button(control_frame, text="Process New Batch", 
                  command=self.start_new_session).pack(side=tk.LEFT, padx=5)
        
        # Enhanced summary text widget with rich formatting
        self.summary_text = scrolledtext.ScrolledText(main_frame, wrap=tk.WORD, 
                                                     height=20, state=tk.DISABLED,
                                                     font=('Segoe UI', 10))
        self.summary_text.pack(fill=tk.BOTH, expand=True, pady=10)
        
        # Configure rich text formatting tags for summary display
        self._configure_summary_text_tags()
    
    def _configure_summary_text_tags(self):
        """Configure rich text formatting tags for beautiful summary display"""
        # Main title
        self.summary_text.tag_configure("main_title", 
                                       font=("Segoe UI", 16, "bold"), 
                                       foreground="#007acc",
                                       justify="center")
        
        # Subtitle
        self.summary_text.tag_configure("subtitle", 
                                       font=("Segoe UI", 12), 
                                       foreground="#666666",
                                       justify="center")
        
        # Overview stats
        self.summary_text.tag_configure("overview_title", 
                                       font=("Segoe UI", 14, "bold"), 
                                       foreground="#005a8b")
        
        self.summary_text.tag_configure("overview_stats", 
                                       font=("Segoe UI", 11), 
                                       background="#e8f4fd",
                                       foreground="#005a8b")
        
        # Section headers with different colors
        self.summary_text.tag_configure("section_required", 
                                       font=("Segoe UI", 13, "bold"), 
                                       foreground="#dc3545",
                                       background="#ffe6e6")
        
        self.summary_text.tag_configure("section_team", 
                                       font=("Segoe UI", 13, "bold"), 
                                       foreground="#856404",
                                       background="#fff3cd")
        
        self.summary_text.tag_configure("section_optional", 
                                       font=("Segoe UI", 13, "bold"), 
                                       foreground="#0c5460",
                                       background="#d1ecf1")
        
        self.summary_text.tag_configure("section_jobs", 
                                       font=("Segoe UI", 13, "bold"), 
                                       foreground="#155724",
                                       background="#d4edda")
        
        self.summary_text.tag_configure("section_events", 
                                       font=("Segoe UI", 13, "bold"), 
                                       foreground="#4c1d95",
                                       background="#f8e8ff")
        
        self.summary_text.tag_configure("section_fyi", 
                                       font=("Segoe UI", 13, "bold"), 
                                       foreground="#0369a1",
                                       background="#f0f8ff")
        
        self.summary_text.tag_configure("section_newsletter", 
                                       font=("Segoe UI", 13, "bold"), 
                                       foreground="#ea580c",
                                       background="#fff8dc")
        
        # Item titles
        self.summary_text.tag_configure("item_title", 
                                       font=("Segoe UI", 11, "bold"), 
                                       foreground="#333333")
        
        # Completed item titles (with green checkmark styling)
        self.summary_text.tag_configure("item_title_completed", 
                                       font=("Segoe UI", 11, "bold"), 
                                       foreground="#228B22")
        
        # Item metadata (from, date, etc.)
        self.summary_text.tag_configure("item_meta", 
                                       font=("Segoe UI", 9), 
                                       foreground="#666666")
        
        # Item content labels
        self.summary_text.tag_configure("content_label", 
                                       font=("Segoe UI", 10, "bold"), 
                                       foreground="#555555")
        
        # Item content text
        self.summary_text.tag_configure("content_text", 
                                       font=("Segoe UI", 10), 
                                       foreground="#333333")
        
        # Links
        self.summary_text.tag_configure("link", 
                                       font=("Segoe UI", 9, "underline"), 
                                       foreground="#007acc")
        
        # Separators
        self.summary_text.tag_configure("separator", 
                                       font=("Consolas", 8), 
                                       foreground="#cccccc")
        
        # Empty section message
        self.summary_text.tag_configure("empty_section", 
                                       font=("Segoe UI", 10, "italic"), 
                                       foreground="#999999",
                                       justify="center")
        
        # Completion status styling
        self.summary_text.tag_configure("completion_status", 
                                       font=("Segoe UI", 10, "bold"), 
                                       foreground="#228B22")
        
        # Completion notes
        self.summary_text.tag_configure("completion_note", 
                                       font=("Segoe UI", 9, "italic"), 
                                       foreground="#555555")
        
        # Configure link click behavior
        self.summary_text.tag_bind("link", "<Button-1>", self._on_summary_link_click)
        self.summary_text.tag_bind("link", "<Enter>", lambda e: self.summary_text.config(cursor="hand2"))
        self.summary_text.tag_bind("link", "<Leave>", lambda e: self.summary_text.config(cursor=""))
    
    def create_accuracy_tab(self):
        """Create the accuracy dashboard tab with comprehensive analytics"""
        main_frame = ttk.Frame(self.accuracy_frame, padding="15")
        main_frame.pack(fill=tk.BOTH, expand=True)
        
        # Title and controls section
        title_frame = ttk.Frame(main_frame)
        title_frame.pack(fill=tk.X, pady=(0, 15))
        
        ttk.Label(title_frame, text="📊 Accuracy Dashboard", 
                 font=("Segoe UI", 16, "bold"), foreground="#007acc").pack(side=tk.LEFT)
        
        # Control buttons
        button_frame = ttk.Frame(title_frame)
        button_frame.pack(side=tk.RIGHT)
        
        ttk.Button(button_frame, text="🔄 Refresh", 
                  command=self.refresh_accuracy_data).pack(side=tk.LEFT, padx=5)
        ttk.Button(button_frame, text="📤 Export CSV", 
                  command=self.export_accuracy_data).pack(side=tk.LEFT, padx=5)
        
        # Create notebook for different views
        self.accuracy_notebook = ttk.Notebook(main_frame)
        self.accuracy_notebook.pack(fill=tk.BOTH, expand=True)
        
        # Tab 1: Overview & Metrics
        self.metrics_frame = ttk.Frame(self.accuracy_notebook)
        self.accuracy_notebook.add(self.metrics_frame, text="📈 Overview")
        self.create_metrics_view()
        
        # Tab 2: Time Series Analysis
        self.trends_frame = ttk.Frame(self.accuracy_notebook)
        self.accuracy_notebook.add(self.trends_frame, text="📊 Trends")
        self.create_trends_view()
        
        # Tab 3: Category Performance
        self.categories_frame = ttk.Frame(self.accuracy_notebook)
        self.accuracy_notebook.add(self.categories_frame, text="🏷️ Categories")
        self.create_categories_view()
        
        # Tab 4: Session Details
        self.sessions_frame = ttk.Frame(self.accuracy_notebook)
        self.accuracy_notebook.add(self.sessions_frame, text="📋 Sessions")
        self.create_sessions_view()
    
    def create_metrics_view(self):
        """Create the overview metrics view"""
        # Key metrics cards at the top
        metrics_container = ttk.Frame(self.metrics_frame)
        metrics_container.pack(fill=tk.X, padx=20, pady=20)
        
        # Create metric cards
        self.overall_accuracy_label = ttk.Label(metrics_container, 
                                               text="Overall Accuracy\n---%", 
                                               font=("Segoe UI", 12, "bold"),
                                               anchor="center", width=15)
        self.overall_accuracy_label.grid(row=0, column=0, padx=10, pady=10, sticky="nsew")
        
        self.seven_day_label = ttk.Label(metrics_container, 
                                        text="7-Day Average\n---%", 
                                        font=("Segoe UI", 12, "bold"),
                                        anchor="center", width=15)
        self.seven_day_label.grid(row=0, column=1, padx=10, pady=10, sticky="nsew")
        
        self.total_sessions_label = ttk.Label(metrics_container, 
                                             text="Total Sessions\n---", 
                                             font=("Segoe UI", 12, "bold"),
                                             anchor="center", width=15)
        self.total_sessions_label.grid(row=0, column=2, padx=10, pady=10, sticky="nsew")
        
        self.total_emails_label = ttk.Label(metrics_container, 
                                           text="Total Emails\n---", 
                                           font=("Segoe UI", 12, "bold"),
                                           anchor="center", width=15)
        self.total_emails_label.grid(row=0, column=3, padx=10, pady=10, sticky="nsew")
        
        # Configure grid weights
        for i in range(4):
            metrics_container.columnconfigure(i, weight=1)
        
        # Trend indicator
        self.trend_frame = ttk.LabelFrame(self.metrics_frame, text="Accuracy Trend", padding="10")
        self.trend_frame.pack(fill=tk.X, padx=20, pady=10)
        
        self.trend_label = ttk.Label(self.trend_frame, 
                                    text="📊 Trend: Analyzing...", 
                                    font=("Segoe UI", 11))
        self.trend_label.pack()
        
        # Recent activity summary
        self.activity_frame = ttk.LabelFrame(self.metrics_frame, text="Recent Activity", padding="10")
        self.activity_frame.pack(fill=tk.BOTH, expand=True, padx=20, pady=10)
        
        self.activity_text = scrolledtext.ScrolledText(self.activity_frame, 
                                                      height=10, 
                                                      wrap=tk.WORD,
                                                      font=("Consolas", 9))
        self.activity_text.pack(fill=tk.BOTH, expand=True)
    
    def create_trends_view(self):
        """Create the trends analysis view"""
        # Date range selection
        controls_frame = ttk.Frame(self.trends_frame)
        controls_frame.pack(fill=tk.X, padx=20, pady=10)
        
        ttk.Label(controls_frame, text="Time Range:").pack(side=tk.LEFT, padx=5)
        
        self.time_range_var = tk.StringVar(value="30 days")
        range_combo = ttk.Combobox(controls_frame, textvariable=self.time_range_var,
                                  values=["7 days", "30 days", "90 days", "1 year", "All time"],
                                  state="readonly", width=12)
        range_combo.pack(side=tk.LEFT, padx=5)
        range_combo.bind("<<ComboboxSelected>>", self.update_trends_chart)
        
        ttk.Label(controls_frame, text="Granularity:").pack(side=tk.LEFT, padx=(20,5))
        
        self.granularity_var = tk.StringVar(value="daily")
        granularity_combo = ttk.Combobox(controls_frame, textvariable=self.granularity_var,
                                        values=["daily", "weekly", "monthly"],
                                        state="readonly", width=10)
        granularity_combo.pack(side=tk.LEFT, padx=5)
        granularity_combo.bind("<<ComboboxSelected>>", self.update_trends_chart)
        
        ttk.Button(controls_frame, text="Update Chart", 
                  command=self.update_trends_chart).pack(side=tk.LEFT, padx=20)
        
        # Chart area placeholder
        self.trends_chart_frame = ttk.LabelFrame(self.trends_frame, text="Accuracy Trends Over Time", padding="10")
        self.trends_chart_frame.pack(fill=tk.BOTH, expand=True, padx=20, pady=10)
        
        self.trends_chart_label = ttk.Label(self.trends_chart_frame, 
                                           text="📈 Chart will appear here after clicking 'Update Chart'\n\n" +
                                                "This will show accuracy trends over time with configurable granularity.",
                                           font=("Segoe UI", 11),
                                           anchor="center")
        self.trends_chart_label.pack(expand=True)
    
    def create_categories_view(self):
        """Create the category performance view"""
        # Controls
        controls_frame = ttk.Frame(self.categories_frame)
        controls_frame.pack(fill=tk.X, padx=20, pady=10)
        
        ttk.Label(controls_frame, text="Analysis Period:").pack(side=tk.LEFT, padx=5)
        
        self.category_period_var = tk.StringVar(value="30 days")
        period_combo = ttk.Combobox(controls_frame, textvariable=self.category_period_var,
                                   values=["7 days", "30 days", "90 days", "All time"],
                                   state="readonly", width=12)
        period_combo.pack(side=tk.LEFT, padx=5)
        period_combo.bind("<<ComboboxSelected>>", self.update_category_analysis)
        
        ttk.Button(controls_frame, text="Analyze Categories", 
                  command=self.update_category_analysis).pack(side=tk.LEFT, padx=20)
        
        # Category performance table
        self.category_table_frame = ttk.LabelFrame(self.categories_frame, text="Category Performance", padding="10")
        self.category_table_frame.pack(fill=tk.BOTH, expand=True, padx=20, pady=10)
        
        # Create treeview for category data
        self.category_tree = ttk.Treeview(self.category_table_frame, 
                                         columns=("accuracy", "corrections", "sessions"),
                                         show="tree headings", height=15)
        
        self.category_tree.heading("#0", text="Category")
        self.category_tree.heading("accuracy", text="Accuracy %")
        self.category_tree.heading("corrections", text="Corrections")
        self.category_tree.heading("sessions", text="Sessions")
        
        self.category_tree.column("#0", width=200, minwidth=150)
        self.category_tree.column("accuracy", width=100, minwidth=80, anchor="center")
        self.category_tree.column("corrections", width=100, minwidth=80, anchor="center")
        self.category_tree.column("sessions", width=100, minwidth=80, anchor="center")
        
        # Scrollbar for tree
        tree_scroll = ttk.Scrollbar(self.category_table_frame, orient="vertical", command=self.category_tree.yview)
        self.category_tree.configure(yscroll=tree_scroll.set)
        
        self.category_tree.pack(side="left", fill=tk.BOTH, expand=True)
        tree_scroll.pack(side="right", fill="y")
    
    def create_sessions_view(self):
        """Create the sessions detail view"""
        # Controls
        controls_frame = ttk.Frame(self.sessions_frame)
        controls_frame.pack(fill=tk.X, padx=20, pady=10)
        
        ttk.Label(controls_frame, text="Sessions to show:").pack(side=tk.LEFT, padx=5)
        
        self.session_count_var = tk.StringVar(value="20")
        count_combo = ttk.Combobox(controls_frame, textvariable=self.session_count_var,
                                  values=["10", "20", "50", "100"],
                                  state="readonly", width=8)
        count_combo.pack(side=tk.LEFT, padx=5)
        count_combo.bind("<<ComboboxSelected>>", self.update_sessions_list)
        
        ttk.Button(controls_frame, text="Load Sessions", 
                  command=self.update_sessions_list).pack(side=tk.LEFT, padx=20)
        
        # Sessions table
        self.sessions_table_frame = ttk.LabelFrame(self.sessions_frame, text="Recent Sessions", padding="10")
        self.sessions_table_frame.pack(fill=tk.BOTH, expand=True, padx=20, pady=10)
        
        # Create treeview for session data
        self.sessions_tree = ttk.Treeview(self.sessions_table_frame, 
                                         columns=("date", "accuracy", "emails", "corrections"),
                                         show="tree headings", height=15)
        
        self.sessions_tree.heading("#0", text="Session ID")
        self.sessions_tree.heading("date", text="Date/Time")
        self.sessions_tree.heading("accuracy", text="Accuracy %")
        self.sessions_tree.heading("emails", text="Emails")
        self.sessions_tree.heading("corrections", text="Corrections")
        
        self.sessions_tree.column("#0", width=150, minwidth=120)
        self.sessions_tree.column("date", width=150, minwidth=120)
        self.sessions_tree.column("accuracy", width=100, minwidth=80, anchor="center")
        self.sessions_tree.column("emails", width=80, minwidth=60, anchor="center")
        self.sessions_tree.column("corrections", width=100, minwidth=80, anchor="center")
        
        # Scrollbar for sessions tree
        sessions_scroll = ttk.Scrollbar(self.sessions_table_frame, orient="vertical", command=self.sessions_tree.yview)
        self.sessions_tree.configure(yscroll=sessions_scroll.set)
        
        self.sessions_tree.pack(side="left", fill=tk.BOTH, expand=True)
        sessions_scroll.pack(side="right", fill="y")
    
    def refresh_accuracy_data(self):
        """Refresh all accuracy dashboard data"""
        try:
            # Import accuracy tracker
            from accuracy_tracker import AccuracyTracker
            
            # Initialize tracker with same path logic as ai_processor
            script_dir = os.path.dirname(os.path.abspath(__file__))
            project_root = os.path.dirname(script_dir)
            runtime_base_dir = os.path.join(project_root, 'runtime_data')
            self.accuracy_tracker = AccuracyTracker(runtime_base_dir)
            
            # Update all views
            self.update_metrics_display()
            self.update_trends_chart()
            self.update_category_analysis()
            self.update_sessions_list()
            
            self.status_var.set("Accuracy dashboard refreshed successfully")
            
        except Exception as e:
            messagebox.showerror("Error", f"Failed to refresh accuracy data:\n{str(e)}")
            self.status_var.set("Error refreshing accuracy dashboard")
    
    def update_metrics_display(self):
        """Update the overview metrics display"""
        try:
            if not hasattr(self, 'accuracy_tracker'):
                self.refresh_accuracy_data()
                return
            
            metrics = self.accuracy_tracker.get_dashboard_metrics()
            
            # Update metric labels
            overall = metrics.get('overall_stats', {})
            self.overall_accuracy_label.config(text=f"Overall Accuracy\n{overall.get('average_accuracy', 0):.1f}%")
            
            recent = metrics.get('recent_performance', {})
            self.seven_day_label.config(text=f"7-Day Average\n{recent.get('last_7_days', 0):.1f}%")
            
            self.total_sessions_label.config(text=f"Total Sessions\n{overall.get('total_sessions', 0)}")
            self.total_emails_label.config(text=f"Total Emails\n{overall.get('total_emails', 0):,}")
            
            # Update trend indicator
            trend = metrics.get('trend_analysis', {})
            trend_direction = trend.get('improvement_trend', 'stable')
            trend_pct = trend.get('trend_percentage', 0)
            
            if trend_direction == 'improving':
                trend_text = f"📈 Improving (+{trend_pct:.1f}%)"
                trend_color = "green"
            elif trend_direction == 'declining':
                trend_text = f"📉 Declining ({trend_pct:.1f}%)"
                trend_color = "red"
            else:
                trend_text = "📊 Stable"
                trend_color = "blue"
            
            self.trend_label.config(text=f"Trend: {trend_text}", foreground=trend_color)
            
            # Update activity summary
            self.activity_text.delete(1.0, tk.END)
            
            activity_summary = f"""📊 ACCURACY DASHBOARD SUMMARY
{'='*50}

📈 Overall Performance:
   • Average Accuracy: {overall.get('average_accuracy', 0):.1f}%
   • Latest Session: {overall.get('latest_accuracy', 0):.1f}%
   • Total Corrections: {overall.get('total_corrections', 0)}

🕒 Recent Performance:
   • Last 7 Days: {recent.get('last_7_days', 0):.1f}% ({recent.get('sessions_last_7_days', 0)} sessions)
   • Last 30 Days: {recent.get('last_30_days', 0):.1f}% ({recent.get('sessions_last_30_days', 0)} sessions)

📊 Session Statistics:
   • Min Accuracy: {metrics.get('session_statistics', {}).get('min_accuracy', 0):.1f}%
   • Max Accuracy: {metrics.get('session_statistics', {}).get('max_accuracy', 0):.1f}%
   • Median Accuracy: {metrics.get('session_statistics', {}).get('median_accuracy', 0):.1f}%

🏷️ Top Correction Categories:"""
            
            # Add category summary
            category_summary = metrics.get('category_summary', {})
            for rank_key in sorted(category_summary.keys()):
                cat_info = category_summary[rank_key]
                activity_summary += f"\n   • {cat_info.get('category', 'Unknown')}: {cat_info.get('corrections', 0)} corrections"
            
            # Add data quality info
            data_quality = metrics.get('data_quality', {})
            date_range = data_quality.get('date_range', {})
            
            activity_summary += f"""

🔍 Data Quality:
   • Total Data Points: {data_quality.get('total_data_points', 0)}
   • Date Range: {date_range.get('earliest', 'N/A')[:10]} to {date_range.get('latest', 'N/A')[:10]}
   • Last Updated: {datetime.now().strftime('%Y-%m-%d %H:%M:%S')}
"""
            
            self.activity_text.insert(tk.END, activity_summary)
            
        except Exception as e:
            self.activity_text.delete(1.0, tk.END)
            self.activity_text.insert(tk.END, f"Error loading metrics: {str(e)}")
    
    def update_trends_chart(self, event=None):
        """Update the trends chart (placeholder for now)"""
        try:
            if not hasattr(self, 'accuracy_tracker'):
                self.refresh_accuracy_data()
                return
            
            # Get time range
            time_range = self.time_range_var.get()
            granularity = self.granularity_var.get()
            
            # Calculate date range
            from datetime import datetime, timedelta
            end_date = datetime.now()
            
            if time_range == "7 days":
                start_date = end_date - timedelta(days=7)
            elif time_range == "30 days":
                start_date = end_date - timedelta(days=30)
            elif time_range == "90 days":
                start_date = end_date - timedelta(days=90)
            elif time_range == "1 year":
                start_date = end_date - timedelta(days=365)
            else:  # All time
                start_date = None
            
            # Get time series data
            ts_data = self.accuracy_tracker.get_time_series_data(start_date, end_date, granularity)
            
            # Update chart placeholder
            if ts_data.empty:
                chart_text = f"📈 No data available for {time_range} with {granularity} granularity\n\n" + \
                           "Process some emails to generate accuracy trends data."
            else:
                chart_text = f"📈 Trends for {time_range} ({granularity} granularity)\n\n" + \
                           f"Data Points: {len(ts_data)}\n" + \
                           f"Accuracy Range: {ts_data['accuracy_rate'].min():.1f}% - {ts_data['accuracy_rate'].max():.1f}%\n" + \
                           f"Average: {ts_data['accuracy_rate'].mean():.1f}%\n\n" + \
                           "📊 Chart visualization requires matplotlib integration\n" + \
                           "(Coming in next phase of development)"
            
            self.trends_chart_label.config(text=chart_text)
            
        except Exception as e:
            self.trends_chart_label.config(text=f"Error loading trends: {str(e)}")
    
    def update_category_analysis(self, event=None):
        """Update the category performance analysis"""
        try:
            if not hasattr(self, 'accuracy_tracker'):
                self.refresh_accuracy_data()
                return
            
            # Clear existing data
            for item in self.category_tree.get_children():
                self.category_tree.delete(item)
            
            # Get period
            period_str = self.category_period_var.get()
            days_back = {"7 days": 7, "30 days": 30, "90 days": 90, "All time": 9999}.get(period_str, 30)
            
            # Get category performance data
            category_data = self.accuracy_tracker.get_category_performance_summary(days_back)
            
            if not category_data:
                self.category_tree.insert("", "end", text="No category data available", values=("--", "--", "--"))
                return
            
            # Populate tree
            for category, stats in category_data.items():
                accuracy = stats.get('accuracy_rate', 0)
                corrections = stats.get('total_corrections', 0)
                sessions = stats.get('sessions_involved', 0)
                display_name = stats.get('category_name', category)
                
                self.category_tree.insert("", "end", 
                                         text=display_name,
                                         values=(f"{accuracy:.1f}%", corrections, sessions))
            
        except Exception as e:
            self.category_tree.insert("", "end", text=f"Error: {str(e)}", values=("--", "--", "--"))
    
    def update_sessions_list(self, event=None):
        """Update the sessions list"""
        try:
            if not hasattr(self, 'accuracy_tracker'):
                self.refresh_accuracy_data()
                return
            
            # Clear existing data
            for item in self.sessions_tree.get_children():
                self.sessions_tree.delete(item)
            
            # Get session count
            session_count = int(self.session_count_var.get())
            
            # Get session comparison data
            session_data = self.accuracy_tracker.get_session_comparison_data()
            
            if session_data.empty:
                self.sessions_tree.insert("", "end", text="No session data", 
                                         values=("--", "--", "--", "--"))
                return
            
            # Show recent sessions (limit to requested count)
            recent_sessions = session_data.head(session_count)
            
            for _, session in recent_sessions.iterrows():
                session_id = session.get('session_run_id', 'Unknown')
                date_time = session.get('session_date', 'Unknown')
                if hasattr(date_time, 'strftime'):
                    date_str = date_time.strftime('%Y-%m-%d %H:%M')
                else:
                    date_str = str(date_time)[:16]
                
                accuracy = session.get('current_accuracy', 0)
                emails = session.get('current_emails', 0)
                corrections = session.get('current_modifications', 0)
                
                self.sessions_tree.insert("", "end", 
                                         text=session_id,
                                         values=(date_str, f"{accuracy:.1f}%", emails, corrections))
            
        except Exception as e:
            self.sessions_tree.insert("", "end", text=f"Error: {str(e)}", 
                                     values=("--", "--", "--", "--"))
    
    def export_accuracy_data(self):
        """Export accuracy data to CSV"""
        try:
            if not hasattr(self, 'accuracy_tracker'):
                self.refresh_accuracy_data()
                return
            
            # Export data
            csv_path = self.accuracy_tracker.export_dashboard_data(format='csv')
            
            if csv_path:
                result = messagebox.askyesno("Export Successful", 
                                           f"Accuracy data exported to:\n{csv_path}\n\nOpen file location?")
                if result:
                    import subprocess
                    subprocess.run(['explorer', '/select,', csv_path])
            else:
                messagebox.showwarning("Export Failed", "No data available to export")
                
        except Exception as e:
            messagebox.showerror("Export Error", f"Failed to export data:\n{str(e)}")

    def _on_summary_link_click(self, event):
        """Handle link clicks in the summary display"""
        # Get the tag at the click position
        tags = self.summary_text.tag_names(tk.CURRENT)
        for tag in tags:
            if tag.startswith("link_"):
                # Extract URL from tag
                url = tag.replace("link_", "", 1)
                try:
                    import webbrowser
                    webbrowser.open(url)
                except Exception as e:
                    messagebox.showwarning("Error Opening Link", f"Could not open URL: {url}\n\nError: {str(e)}")
                break
    
    def get_category_display_names(self):
        return [
            "Required Personal Action",
            "Team Action", 
            "Optional Action", 
            "Job Listing",
            "Optional Event",
            "FYI Notice",
            "Newsletter",
            "Work Relevant",
            "Spam To Delete"
        ]
        return [
            "Required Personal Action",
            "Team Action", 
            "Optional Action", 
            "Job Listing",
            "Optional Event",
            "FYI Notice",
            "Newsletter",
            "Work Relevant",
            "Spam To Delete"
        ]
    
    def get_category_internal_name(self, display_name):
        mapping = {
            "Required Personal Action": "required_personal_action",
            "Team Action": "team_action",
            "Optional Action": "optional_action",
            "Job Listing": "job_listing",
            "Optional Event": "optional_event",
            "FYI Notice": "fyi",
            "Newsletter": "newsletter",
            "Work Relevant": "work_relevant",
            "Spam To Delete": "spam_to_delete"
        }
        return mapping.get(display_name, display_name.lower().replace(" ", "_"))
    
    def start_email_processing(self):
        # Get email count
        if self.custom_count_entry.get().strip():
            max_emails = int(self.custom_count_entry.get().strip())
        else:
            max_emails = int(self.email_count_var.get())
        
        # Reset processing state
        self.processing_cancelled = False
        self.start_processing_btn.config(state=tk.DISABLED)
        self.cancel_processing_btn.config(state=tk.NORMAL)
        self.progress_var.set(0)
        self.progress_text.config(state=tk.NORMAL)
        self.progress_text.delete(1.0, tk.END)
        self.progress_text.config(state=tk.DISABLED)
        
        self.update_progress(5, "Retrieving conversations...")
        
        conversation_data = self.outlook_manager.get_emails_with_full_conversations(
            days_back=None, max_emails=max_emails)
        
        
        enriched_conversation_data = []
        
        for conversation_id, conv_info in conversation_data:
            emails_with_body = []
            for email in conv_info['emails']:
                body = self.outlook_manager.get_email_body(email)
                emails_with_body.append({
                    'email_object': email,
                    'body': body,
                    'subject': email.Subject,
                    'sender_name': email.SenderName,
                    'received_time': email.ReceivedTime,
                    'entry_id': email.EntryID
                })
            
            if emails_with_body:
                enriched_conv_info = conv_info.copy()
                enriched_conv_info['emails_with_body'] = emails_with_body
                enriched_conv_info['topic'] = conv_info['topic']
                enriched_conv_info['latest_date'] = conv_info['latest_date']
                enriched_conv_info['trigger_subject'] = conv_info['recent_trigger'].Subject
                enriched_conv_info['trigger_sender'] = conv_info['recent_trigger'].SenderName
                enriched_conv_info['trigger_date'] = conv_info['recent_trigger'].ReceivedTime
                
                enriched_conversation_data.append((conversation_id, enriched_conv_info))
        
        conversation_data = enriched_conversation_data
        
        self.update_progress(15, f"Found {len(conversation_data)} conversations. Starting AI analysis...")
        
        # Now start background thread with the retrieved data
        processing_thread = threading.Thread(target=self.process_emails_background, 
                                            args=(conversation_data,), daemon=True)
        processing_thread.start()
    
    def process_emails_background(self, conversation_data):
        self.email_processor._reset_data_storage()
        learning_data = self.ai_processor.load_learning_data()
        
        total_conversations = len(conversation_data)
        self.ai_processor.start_accuracy_session(total_conversations)
        
        for i, (conversation_id, conv_info) in enumerate(conversation_data, 1):
            if self.processing_cancelled:
                return
                
            progress = 25 + (70 * i / total_conversations)
            self.update_progress(progress, f"Processing {i}/{total_conversations}")
            
            self.process_single_conversation(conversation_id, conv_info, i, total_conversations, learning_data)
        
        # Store results
        self.email_suggestions = self.email_processor.get_email_suggestions()
        
        # Apply holistic inbox analysis to refine suggestions
        self.update_progress(95, "Applying holistic intelligence...")
        self.email_suggestions = self._apply_holistic_inbox_analysis(self.email_suggestions)
        
        # Reprocess action items after holistic modifications
        self._reprocess_action_items_after_holistic_changes()
        
        # Synchronize GUI's action_items_data with the updated email processor data
        self.action_items_data = self.email_processor.action_items_data.copy()
        print(f"📊 Final sync complete. Action items categories: {list(self.action_items_data.keys())}")
        
        # Finalize accuracy tracking session
        total_emails_processed = len(self.email_suggestions)
        categories_used = set(suggestion['ai_suggestion'] for suggestion in self.email_suggestions)
        print(f"🎯 FINALIZING ACCURACY SESSION: {total_emails_processed} emails, {len(categories_used)} categories")
        self.ai_processor.finalize_accuracy_session(
            success_count=total_emails_processed, 
            error_count=0, 
            categories_used=categories_used
        )
        print("✅ Accuracy session finalized!")
        
        self.update_progress(100, "Processing complete")
        self.root.after(0, self.on_processing_complete)
        self.root.after(0, self.reset_processing_ui)
    
    def process_single_conversation(self, conversation_id, conv_info, index, total, learning_data):
        emails_with_body = conv_info.get('emails_with_body', [])
        if not emails_with_body:
            return
        
        # Choose representative email from enriched data (most recent)
        representative_email_data = emails_with_body[0]
        
        # Create email content dict using pre-extracted data
        email_content = {
            'subject': representative_email_data['subject'],
            'sender': representative_email_data['sender_name'],
            'body': representative_email_data['body'],
            'received_time': representative_email_data['received_time']
        }
        
        # Add thread context if needed
        thread_count = len(emails_with_body)
        if thread_count > 1:
            thread_context = self._build_thread_context_from_enriched_data(emails_with_body, representative_email_data)
            email_content['body'] += f"\n\n--- CONVERSATION THREAD CONTEXT ---\n{thread_context}"
        
        # Generate AI summary and classify
        ai_summary = self.ai_processor.generate_email_summary(email_content)
        initial_suggestion = self.ai_processor.classify_email(email_content, learning_data)
        
        # Apply intelligent post-processing based on thread context and content
        final_suggestion, processing_notes = self._apply_intelligent_processing(
            initial_suggestion, email_content, thread_context if thread_count > 1 else "", 
            emails_with_body, representative_email_data
        )
        
        # Store email suggestion with enhanced data
        email_suggestion = {
            'email_data': representative_email_data,
            'email_object': representative_email_data['email_object'],
            'ai_suggestion': final_suggestion,
            'ai_summary': ai_summary,
            'initial_classification': initial_suggestion,  # Track original classification
            'processing_notes': processing_notes,  # Track why it was reclassified or marked for deletion
            'thread_data': {
                'conversation_id': conversation_id,
                'thread_count': thread_count,
                'all_emails_data': emails_with_body,
                'all_emails': [email_data['email_object'] for email_data in emails_with_body],
                'participants': list(set(email_data['sender_name'] for email_data in emails_with_body)),
                'latest_date': conv_info.get('latest_date'),
                'topic': conv_info.get('topic')
            }
        }
        
        self.email_processor.email_suggestions.append(email_suggestion)
        
        # Process by category using pre-extracted data (no COM access)
        self._process_email_by_category_with_enriched_data(representative_email_data, email_suggestion['thread_data'], final_suggestion)
    
    def _apply_intelligent_processing(self, initial_classification, email_content, thread_context, emails_with_body, representative_email_data):
        """Apply intelligent post-processing to refine classifications"""
        processing_notes = []
        final_classification = initial_classification
        
        # 1. Check if team action has been resolved by someone else in the thread
        if initial_classification == 'team_action' and thread_context:
            is_resolved, resolution_details = self.ai_processor.detect_resolved_team_action(email_content, thread_context)
            if is_resolved:
                final_classification = 'fyi'
                processing_notes.append(f"Team action reclassified as FYI: {resolution_details}")
                print(f"🔄 Intelligent Reclassification: Team action → FYI")
                print(f"   Reason: {resolution_details}")
        
        # 2. Check if optional items have passed their deadline and should be deleted
        if initial_classification in ['optional_action', 'optional_event']:
            # First get action details to check for deadline info
            try:
                context = f"Job Context: {self.ai_processor.get_job_context()}\nSkills Profile: {self.ai_processor.get_job_skills()}"
                action_details = self.ai_processor.extract_action_item_details(email_content, context)
            except:
                action_details = {}
            
            is_expired, deadline_details = self.ai_processor.check_optional_item_deadline(email_content, action_details)
            if is_expired:
                final_classification = 'spam_to_delete'
                processing_notes.append(f"Optional item marked for deletion: {deadline_details}")
                print(f"🗑️ Intelligent Cleanup: {initial_classification} → Delete")
                print(f"   Reason: {deadline_details}")
        
        # 3. Future: Add more intelligent processing rules here
        # - Check for duplicate requests
        # - Detect if personal actions were delegated to others
        # - Identify newsletters that are no longer relevant
        
        return final_classification, processing_notes
    
    def _build_thread_context_from_enriched_data(self, emails_with_body, representative_email_data):
        thread_context = []
        for email_data in emails_with_body:
            if email_data['entry_id'] == representative_email_data['entry_id']:
                continue
                
            context_entry = (f"From: {email_data['sender_name']}\n"
                           f"Date: {email_data['received_time'].strftime('%Y-%m-%d %H:%M')}\n"
                           f"Subject: {email_data['subject']}\n"
                           f"Content: {email_data['body'][:500]}{'...' if len(email_data['body']) > 500 else ''}")
            thread_context.append(context_entry)
        
        return "\n\n".join(thread_context)
    
    def _apply_holistic_inbox_analysis(self, all_email_suggestions):
        """Apply holistic analysis to refine the entire inbox processing"""
        try:
            print("🧠 Performing holistic inbox analysis...")
            
            # Extract email data for holistic analysis
            email_data_list = []
            email_lookup = {}
            
            for suggestion in all_email_suggestions:
                email_data = suggestion['email_data']
                email_data_list.append(email_data)
                email_lookup[email_data.get('entry_id', str(len(email_lookup)))] = suggestion
            
            # Perform holistic analysis
            analysis, analysis_notes = self.ai_processor.analyze_inbox_holistically(email_data_list)
            
            if not analysis:
                print(f"⚠️ Holistic analysis failed: {analysis_notes}")
                return all_email_suggestions
            
            print(f"✅ Holistic analysis completed: {analysis_notes}")
            
            # Apply analysis results
            modified_suggestions = self._apply_holistic_modifications(all_email_suggestions, analysis, email_lookup)
            
            return modified_suggestions
            
        except Exception as e:
            print(f"⚠️ Holistic analysis error: {e}")
            return all_email_suggestions
    
    def _reprocess_action_items_after_holistic_changes(self):
        """Reprocess action items data to reflect holistic analysis changes"""
        print("🔄 Synchronizing action items after holistic analysis...")
        
        # Create a mapping of email suggestions by EntryID for quick lookup
        suggestion_lookup = {}
        for suggestion in self.email_suggestions:
            entry_id = suggestion.get('email_data', {}).get('entry_id')
            if entry_id:
                suggestion_lookup[entry_id] = suggestion
        
        # Get the current action items from email processor
        current_action_items = self.email_processor.get_action_items_data()
        changes_made = 0
        
        # For each category in action items, check if any emails have been reclassified by holistic analysis
        for category, items in current_action_items.items():
            items_to_remove = []
            items_to_add = []
            
            for i, item in enumerate(items):
                # Try to find the corresponding email suggestion using thread data
                thread_data = item.get('thread_data', {})
                entry_id = thread_data.get('entry_id')
                
                if entry_id and entry_id in suggestion_lookup:
                    suggestion = suggestion_lookup[entry_id]
                    new_category = suggestion['ai_suggestion']
                    
                    # If the category changed due to holistic analysis
                    if new_category != category:
                        items_to_remove.append(i)
                        changes_made += 1
                        print(f"  🔄 Moving item from '{category}' to '{new_category}': {item.get('email_subject', 'Unknown')[:50]}")
                        
                        # Create new item for the new category
                        if new_category not in current_action_items:
                            current_action_items[new_category] = []
                        
                        # Update the item's category reference and add to new category
                        new_item = item.copy()
                        items_to_add.append((new_category, new_item))
            
            # Remove items that were reclassified (in reverse order to maintain indices)
            for i in reversed(items_to_remove):
                items.pop(i)
            
            # Add items to their new categories
            for new_category, new_item in items_to_add:
                current_action_items[new_category].append(new_item)
        
        # Update the email processor with the modified action items data
        self.email_processor.action_items_data = current_action_items
        print(f"✅ Holistic synchronization complete: {changes_made} items moved")
    
    def _apply_holistic_modifications(self, all_email_suggestions, analysis, email_lookup):
        """Apply the holistic analysis results to modify email suggestions"""
        modified_suggestions = all_email_suggestions.copy()
        holistic_notes = []
        
        # 1. Handle superseded actions
        for superseded in analysis.get('superseded_actions', []):
            original_id = superseded.get('original_email_id')
            reason = superseded.get('reason', 'Superseded by newer information')
            
            if original_id in email_lookup:
                suggestion = email_lookup[original_id]
                suggestion['ai_suggestion'] = 'fyi'  # Downgrade to FYI
                suggestion['holistic_notes'] = suggestion.get('holistic_notes', [])
                suggestion['holistic_notes'].append(f"Superseded: {reason}")
                holistic_notes.append(f"Email '{suggestion['email_data'].get('subject', 'Unknown')[:50]}' superseded")
        
        # 2. Handle expired items
        for expired in analysis.get('expired_items', []):
            email_id = expired.get('email_id')
            reason = expired.get('reason', 'Past deadline or event occurred')
            
            if email_id in email_lookup:
                suggestion = email_lookup[email_id]
                suggestion['ai_suggestion'] = 'spam_to_delete'  # Mark for deletion
                suggestion['holistic_notes'] = suggestion.get('holistic_notes', [])
                suggestion['holistic_notes'].append(f"Expired: {reason}")
                holistic_notes.append(f"Email '{suggestion['email_data'].get('subject', 'Unknown')[:50]}' marked for deletion")
        
        # 3. Handle duplicate groups
        for dup_group in analysis.get('duplicate_groups', []):
            keep_id = dup_group.get('keep_email_id')
            archive_ids = dup_group.get('archive_email_ids', [])
            topic = dup_group.get('topic', 'Similar topic')
            
            for archive_id in archive_ids:
                if archive_id in email_lookup and archive_id != keep_id:
                    suggestion = email_lookup[archive_id]
                    suggestion['ai_suggestion'] = 'fyi'  # Downgrade duplicates
                    suggestion['holistic_notes'] = suggestion.get('holistic_notes', [])
                    suggestion['holistic_notes'].append(f"Duplicate of {topic}")
                    holistic_notes.append(f"Duplicate email archived: {topic}")
        
        # 4. Update priority based on truly relevant actions
        for relevant_action in analysis.get('truly_relevant_actions', []):
            canonical_id = relevant_action.get('canonical_email_id')
            priority = relevant_action.get('priority', 'medium')
            why_relevant = relevant_action.get('why_relevant', '')
            
            if canonical_id in email_lookup:
                suggestion = email_lookup[canonical_id]
                suggestion['holistic_priority'] = priority
                suggestion['holistic_notes'] = suggestion.get('holistic_notes', [])
                suggestion['holistic_notes'].append(f"Priority: {priority} - {why_relevant}")
        
        # Log holistic modifications
        if holistic_notes:
            print("🧠 Holistic Intelligence Applied:")
            for note in holistic_notes[:5]:  # Show first 5 modifications
                print(f"   • {note}")
            if len(holistic_notes) > 5:
                print(f"   • ... and {len(holistic_notes) - 5} more modifications")
        
        return modified_suggestions
    
    def _process_email_by_category_with_enriched_data(self, email_data, thread_data, category):
        if not hasattr(self.email_processor, 'action_items_data'):
            self.email_processor.action_items_data = {}
        if category not in self.email_processor.action_items_data:
            self.email_processor.action_items_data[category] = []
            
        email_content = {
            'subject': email_data['subject'],
            'sender': email_data['sender_name'],
            'body': email_data['body'],
            'received_time': email_data['received_time']
        }
        
        if category in ['required_personal_action', 'optional_action', 'team_action']:
            context = f"Job Context: {self.ai_processor.get_job_context()}\nSkills Profile: {self.ai_processor.get_job_skills()}"
            action_details = self.ai_processor.extract_action_item_details(email_content, context)
            
            action_item = {
                'action': action_details.get('action_required', 'Review email'),
                'thread_data': thread_data,
                'email_subject': email_data['subject'],
                'email_sender': email_data['sender_name'],
                'email_date': email_data['received_time'],
                'action_details': action_details
            }
            self.email_processor.action_items_data[category].append(action_item)
            
        elif category == 'optional_event':
            relevance = self.ai_processor.assess_event_relevance(
                email_data['subject'], email_data['body'], self.ai_processor.get_job_context())
            
            event_item = {
                'relevance': relevance,
                'thread_data': thread_data,
                'email_subject': email_data['subject'],
                'email_sender': email_data['sender_name'],
                'email_date': email_data['received_time']
            }
            self.email_processor.action_items_data[category].append(event_item)
        
        elif category == 'fyi':
            context = f"Job Context: {self.ai_processor.get_job_context()}\nSkills Profile: {self.ai_processor.get_job_skills()}"
            fyi_summary = self.ai_processor.generate_fyi_summary(email_content, context)
            
            fyi_item = {
                'summary': fyi_summary,
                'thread_data': thread_data,
                'email_subject': email_data['subject'],
                'email_sender': email_data['sender_name'],
                'email_date': email_data['received_time']
            }
            self.email_processor.action_items_data[category].append(fyi_item)
            
        elif category == 'newsletter':
            context = f"Job Context: {self.ai_processor.get_job_context()}\nSkills Profile: {self.ai_processor.get_job_skills()}"
            newsletter_summary = self.ai_processor.generate_newsletter_summary(email_content, context)
            
            newsletter_item = {
                'summary': newsletter_summary,
                'thread_data': thread_data,
                'email_subject': email_data['subject'],
                'email_sender': email_data['sender_name'],
                'email_date': email_data['received_time']
            }
            self.email_processor.action_items_data[category].append(newsletter_item)
    
    def update_progress(self, value, message):
        def update_ui():
            self.progress_var.set(value)
            self.status_var.set(message)
        self.root.after(0, update_ui)
    
    def update_progress_text(self, message):
        def update_ui():
            self.progress_text.config(state=tk.NORMAL)
            self.progress_text.insert(tk.END, message + "\n")
            self.progress_text.see(tk.END)
            self.progress_text.config(state=tk.DISABLED)
        self.root.after(0, update_ui)
    
    def cancel_processing(self):
        self.processing_cancelled = True
    
    def reset_processing_ui(self):
        self.cancel_processing_btn.config(state=tk.DISABLED)
    
    def on_processing_complete(self):
        self.notebook.tab(1, state="normal")
        self.notebook.tab(3, state="normal")  # Enable accuracy dashboard tab
        self.load_processed_emails()
        self.notebook.select(1)
        
        # Automatically select and display the first email for faster review
        self.root.after(100, self._auto_select_first_email)
    
    def _auto_select_first_email(self):
        """Automatically select the first email when review pane opens"""
        children = self.email_tree.get_children()
        if children:
            # Select the first item
            first_item = children[0]
            self.email_tree.selection_set(first_item)
            self.email_tree.focus(first_item)
            # Display its details
            self.display_email_details(0)
        
    def load_processed_emails(self):
        """Load processed emails into the tree view"""
        self.refresh_email_tree()
    
    def sort_by_column(self, col):
        """Sort the email tree by the specified column"""
        if not hasattr(self, 'email_suggestions') or not self.email_suggestions:
            return
        
        # Toggle sort direction if clicking the same column
        if self.sort_column == col:
            self.sort_reverse = not self.sort_reverse
        else:
            self.sort_column = col
            self.sort_reverse = False
        
        # Update column header to show sort direction
        for column in ('Subject', 'From', 'Category', 'AI Summary', 'Date'):
            if column == col:
                direction = " ↓" if self.sort_reverse else " ↑"
                self.email_tree.heading(column, text=f"{column}{direction}")
            else:
                self.email_tree.heading(column, text=column)
        
        # Create list of (index, sort_value) pairs
        items_with_sort_keys = []
        for i, suggestion in enumerate(self.email_suggestions):
            email_data = suggestion['email_data']
            
            if col == 'Subject':
                sort_key = email_data.get('subject', '').lower()
            elif col == 'From':
                sort_key = email_data.get('sender_name', email_data.get('sender', '')).lower()
            elif col == 'Category':
                # Sort by category priority: required_personal_action, team_action, etc.
                category_priority = {
                    'required_personal_action': 1,
                    'team_action': 2,
                    'optional_action': 3,
                    'job_listing': 4,
                    'optional_event': 5,
                    'work_relevant': 6,
                    'fyi': 7,
                    'newsletter': 8,
                    'spam_to_delete': 9
                }
                sort_key = category_priority.get(suggestion.get('ai_suggestion', ''), 99)
            elif col == 'AI Summary':
                sort_key = suggestion.get('ai_summary', '').lower()
            elif col == 'Date':
                # Sort by date (most recent first when not reversed)
                received_time = email_data.get('received_time')
                if hasattr(received_time, 'timestamp'):
                    sort_key = received_time.timestamp()
                else:
                    sort_key = 0
            else:
                sort_key = ''
            
            items_with_sort_keys.append((i, sort_key))
        
        # Sort the items
        items_with_sort_keys.sort(key=lambda x: x[1], reverse=self.sort_reverse)
        
        # Reorder the email_suggestions list and refresh the tree
        self.email_suggestions = [self.email_suggestions[i] for i, _ in items_with_sort_keys]
        self.refresh_email_tree()
        
        print(f"📊 Sorted by {col} ({'descending' if self.sort_reverse else 'ascending'})")
    
    def refresh_email_tree(self):
        """Refresh the email tree view with current email_suggestions order"""
        # Clear existing items
        for item in self.email_tree.get_children():
            self.email_tree.delete(item)
        
        # Repopulate with sorted data
        for i, suggestion_data in enumerate(self.email_suggestions):
            email_data = suggestion_data.get('email_data', {})
            suggestion = suggestion_data['ai_suggestion']
            initial_classification = suggestion_data.get('initial_classification', suggestion)
            processing_notes = suggestion_data.get('processing_notes', [])
            ai_summary = suggestion_data.get('ai_summary', 'No summary')
            thread_data = suggestion_data.get('thread_data', {})
            thread_count = thread_data.get('thread_count', 1)
            
            # Add processing note indicator to summary if reclassified
            if processing_notes:
                ai_summary = f"🔄 {ai_summary} | {'; '.join(processing_notes[:1])}"  # Show first note
            
            # Handle thread data
            if thread_count > 1:
                participants = thread_data.get('participants', [email_data.get('sender_name', 'Unknown')])
                subject = f"🧵 {thread_data.get('topic', email_data.get('subject', 'Unknown'))} ({thread_count} emails)"
                sender = f"{len(participants)} participants"
            else:
                subject = email_data.get('subject', 'Unknown Subject')
                sender = email_data.get('sender_name', email_data.get('sender', 'Unknown Sender'))
            
            # Format date
            received_time = email_data.get('received_time', 'Unknown Date')
            if hasattr(received_time, 'strftime'):
                date_str = received_time.strftime('%m-%d %H:%M')
            else:
                date_str = str(received_time)[:10] if received_time != 'Unknown Date' else 'Unknown'
            
            # Show both original and final classification if different
            category = suggestion.replace('_', ' ').title()
            if initial_classification != suggestion:
                category = f"{category} (was {initial_classification.replace('_', ' ').title()})"
            
            # Add priority indicator for holistic insights
            holistic_priority = suggestion_data.get('holistic_priority', None)
            if holistic_priority == 'high':
                subject = f"🔴 {subject}"
            elif holistic_priority == 'medium':
                subject = f"🟡 {subject}"
            
            # Truncate long text for better display (but preserve thread indicators)
            if not subject.startswith('🧵'):  # Don't truncate thread subjects
                subject = subject[:47] + "..." if len(subject) > 50 else subject
            if not sender.endswith('participants'):  # Don't truncate participant counts
                sender = sender[:22] + "..." if len(sender) > 25 else sender
            ai_summary = ai_summary[:47] + "..." if len(ai_summary) > 50 else ai_summary
            
            self.email_tree.insert('', 'end', values=(subject, sender, category, ai_summary, date_str))

    def on_email_select(self, event):
        # Auto-apply any pending changes before switching
        self._auto_apply_pending_changes()
        
        selection = self.email_tree.selection()
        if not selection:
            return
        
        item = selection[0]
        index = None
        for i, child in enumerate(self.email_tree.get_children()):
            if child == item:
                index = i
                break
        
        if index is not None and index < len(self.email_suggestions):
            self.display_email_details(index)
    
    def _auto_apply_pending_changes(self):
        """Automatically apply any pending category changes when switching emails"""
        if (self.current_email_index is not None and 
            hasattr(self, 'category_var') and hasattr(self, 'original_category')):
            
            current_category = self.get_category_internal_name(self.category_var.get())
            if current_category != self.original_category:
                # Get explanation if provided, otherwise use default
                explanation = self.explanation_var.get().strip()
                if not explanation:
                    explanation = "Category changed without explanation"
                
                # Apply the change silently
                self.edit_suggestion(self.current_email_index, current_category, explanation)
                
                # Update UI to reflect the change was applied
                self.apply_btn.config(state=tk.DISABLED)
                self.load_processed_emails()  # Refresh list to show updated category
    
    def display_email_details(self, index):
        self.current_email_index = index
        suggestion_data = self.email_suggestions[index]
        email_data = suggestion_data.get('email_data', {})
        suggestion = suggestion_data['ai_suggestion']
        initial_classification = suggestion_data.get('initial_classification', suggestion)
        processing_notes = suggestion_data.get('processing_notes', [])
        ai_summary = suggestion_data.get('ai_summary', 'No summary available')
        
        # Update preview with AI summary first, then email body
        self.preview_text.config(state=tk.NORMAL)
        self.preview_text.delete(1.0, tk.END)
        
        # Configure text tags for better formatting
        self._configure_text_tags()
        
        # Add AI Summary section at the top for faster review
        self.preview_text.insert(tk.END, "🤖 AI SUMMARY:\n", "header")
        self.preview_text.insert(tk.END, f"{ai_summary}\n\n", "summary")
        
        # Show intelligent processing notes if any
        if processing_notes:
            self.preview_text.insert(tk.END, "🧠 INTELLIGENT PROCESSING:\n", "header")
            if initial_classification != suggestion:
                self.preview_text.insert(tk.END, f"Reclassified: {initial_classification} → {suggestion}\n", "metadata")
            for note in processing_notes:
                self.preview_text.insert(tk.END, f"• {note}\n", "metadata")
            self.preview_text.insert(tk.END, "\n", "summary")
        
        # Show holistic insights if available
        holistic_notes = suggestion_data.get('holistic_notes', [])
        holistic_priority = suggestion_data.get('holistic_priority', None)
        if holistic_notes or holistic_priority:
            self.preview_text.insert(tk.END, "🌐 HOLISTIC INSIGHTS:\n", "header")
            if holistic_priority:
                priority_color = {"high": "error", "medium": "warning", "low": "metadata"}.get(holistic_priority, "metadata")
                self.preview_text.insert(tk.END, f"Priority: {holistic_priority.upper()}\n", priority_color)
            for note in holistic_notes:
                self.preview_text.insert(tk.END, f"• {note}\n", "metadata")
            self.preview_text.insert(tk.END, "\n", "summary")
        
        self.preview_text.insert(tk.END, "=" * 50 + "\n", "separator")
        self.preview_text.insert(tk.END, "📧 EMAIL CONTENT:\n\n", "header")
        
        # Process and add email body with clickable links
        body = email_data.get('body', 'No content available')
        self._insert_formatted_email_body(body)
        
        self.preview_text.config(state=tk.DISABLED)
        
        # Update category dropdown
        self.category_var.set(suggestion.replace('_', ' ').title())
        self.original_category = suggestion
        
        # Clear explanation and disable apply button
        self.explanation_var.set("")
        self.apply_btn.config(state=tk.DISABLED)
    
    def _configure_text_tags(self):
        """Configure text formatting tags for better email display"""
        # Header style for section titles
        self.preview_text.tag_configure("header", 
                                       font=("Arial", 10, "bold"), 
                                       foreground="#2c3e50")
        
        # Summary style with light background
        self.preview_text.tag_configure("summary", 
                                       font=("Arial", 9), 
                                       background="#f8f9fa",
                                       foreground="#2c3e50")
        
        # Separator line
        self.preview_text.tag_configure("separator", 
                                       font=("Courier", 8), 
                                       foreground="#bdc3c7")
        
        # Clickable link style
        self.preview_text.tag_configure("link", 
                                       font=("Arial", 9, "underline"), 
                                       foreground="#3498db",
                                       background="#ecf0f1")
        
        # Email metadata style
        self.preview_text.tag_configure("metadata", 
                                       font=("Arial", 8, "italic"), 
                                       foreground="#7f8c8d")
        
        # Normal body text
        self.preview_text.tag_configure("body", 
                                       font=("Arial", 9), 
                                       foreground="#2c3e50")
        
        # Priority colors for holistic insights
        self.preview_text.tag_configure("error", 
                                       font=("Arial", 9, "bold"), 
                                       foreground="#e74c3c")
        
        self.preview_text.tag_configure("warning", 
                                       font=("Arial", 9, "bold"), 
                                       foreground="#f39c12")
        
        # Configure link click behavior
        self.preview_text.tag_bind("link", "<Button-1>", self._on_link_click)
        self.preview_text.tag_bind("link", "<Enter>", lambda e: self.preview_text.config(cursor="hand2"))
        self.preview_text.tag_bind("link", "<Leave>", lambda e: self.preview_text.config(cursor=""))
    
    def _insert_formatted_email_body(self, body):
        """Insert email body with clickable links and better formatting"""
        # Increase body length limit significantly for better context
        if len(body) > 10000:
            body = body[:10000] + "\n\n[... content truncated for readability ...]"
        
        # Clean up common email formatting issues
        body = self._clean_email_formatting(body)
        
        # Find all URLs in the text
        url_pattern = r'http[s]?://[^\s<>"\'\[\](){}|\\^`]+'
        urls = []
        
        # Store URLs and their positions
        for match in re.finditer(url_pattern, body):
            urls.append({
                'start': match.start(),
                'end': match.end(),
                'url': match.group(),
                'display_url': self._create_display_url(match.group())
            })
        
        # Insert text with clickable links
        last_pos = 0
        for url_info in urls:
            # Insert text before the URL
            text_before = body[last_pos:url_info['start']]
            self.preview_text.insert(tk.END, text_before, "body")
            
            # Insert clickable URL
            link_start = self.preview_text.index(tk.END)
            self.preview_text.insert(tk.END, url_info['display_url'], "link")
            link_end = self.preview_text.index(tk.END)
            
            # Store the actual URL for click handling
            self.preview_text.tag_add(f"url_{url_info['start']}", link_start, link_end)
            self.preview_text.tag_configure(f"url_{url_info['start']}", 
                                          foreground="#3498db", 
                                          underline=True)
            self.preview_text.tag_bind(f"url_{url_info['start']}", "<Button-1>", 
                                     lambda e, url=url_info['url']: self._open_url(url))
            
            last_pos = url_info['end']
        
        # Insert remaining text
        remaining_text = body[last_pos:]
        self.preview_text.insert(tk.END, remaining_text, "body")
    
    def _clean_email_formatting(self, body):
        """Clean up common email formatting issues for better readability"""
        # Remove excessive blank lines
        body = re.sub(r'\n{3,}', '\n\n', body)
        
        # Clean up outlook-style forwarded/reply headers
        body = re.sub(r'_{10,}', '\n' + '─' * 40 + '\n', body)
        
        # Clean up common email signatures separators
        body = re.sub(r'-{5,}', '─' * 25, body)
        
        # Remove excessive spaces while preserving intentional formatting
        lines = body.split('\n')
        cleaned_lines = []
        for line in lines:
            # Clean up excessive spaces but preserve indentation
            cleaned_line = re.sub(r'[ \t]{2,}', ' ', line.rstrip())
            cleaned_lines.append(cleaned_line)
        
        return '\n'.join(cleaned_lines)
    
    def _create_display_url(self, url):
        """Create a more readable display version of the URL"""
        # Truncate very long URLs for better readability
        if len(url) > 60:
            # Try to show meaningful part of URL
            from urllib.parse import urlparse
            try:
                parsed = urlparse(url)
                domain = parsed.netloc
                path = parsed.path[:30] + '...' if len(parsed.path) > 30 else parsed.path
                return f"{domain}{path}"
            except:
                # Fallback: simple truncation
                return url[:50] + "..."
        return url
    
    def _on_link_click(self, event):
        """Handle link clicks in the text widget"""
        # Get the tag at the click position
        tags = self.preview_text.tag_names(tk.CURRENT)
        for tag in tags:
            if tag.startswith("url_"):
                # This will be handled by the specific URL tag binding
                break
    
    def _open_url(self, url):
        """Open URL in default browser"""
        import webbrowser
        try:
            webbrowser.open(url)
        except Exception as e:
            messagebox.showwarning("Error Opening Link", f"Could not open URL: {url}\n\nError: {str(e)}")
    
    def on_category_change(self, event):
        if self.current_email_index is not None:
            current_category = self.get_category_internal_name(self.category_var.get())
            if current_category != self.original_category:
                # Immediately apply the change when category is changed
                explanation = self.explanation_var.get().strip()
                if not explanation:
                    explanation = "Category changed via dropdown"
                
                self.edit_suggestion(self.current_email_index, current_category, explanation)
                self.original_category = current_category
                
                # Clear explanation field and disable apply button since change is already applied
                self.explanation_var.set("")
                self.apply_btn.config(state=tk.DISABLED)
                
                # Refresh the tree to show the updated category
                self.refresh_email_tree()
            else:
                self.apply_btn.config(state=tk.DISABLED)
    
    def apply_category_change(self):
        if self.current_email_index is None:
            return
        
        new_display_category = self.category_var.get()
        new_category = self.get_category_internal_name(new_display_category)
        explanation = self.explanation_var.get().strip()
        
        # Make explanation optional - use default if empty
        if not explanation:
            explanation = "Manual category change applied"
        
        # Apply the change
        self.edit_suggestion(self.current_email_index, new_category, explanation)
        
        # Update UI
        self.apply_btn.config(state=tk.DISABLED)
        self.explanation_var.set("")
        self.load_processed_emails()  # Refresh list
        
    def edit_suggestion(self, email_index, new_category, user_explanation):
        if email_index >= len(self.email_suggestions):
            return
        
        suggestion_data = self.email_suggestions[email_index]
        old_category = suggestion_data['ai_suggestion']
        
        # Update the suggestion
        suggestion_data['ai_suggestion'] = new_category
        
        # Update the action_items_data to reflect the reclassification
        self._update_action_items_for_reclassification(suggestion_data, old_category, new_category)
        
        # Record the change for accuracy tracking
        email_data = suggestion_data.get('email_data', {})
        email_info = {
            'subject': email_data.get('subject', 'Unknown'),
            'sender': email_data.get('sender_name', 'Unknown'),
            'date': email_data.get('received_time', 'Unknown'),
            'body': email_data.get('body', '')[:500]
        }
        self.ai_processor.record_suggestion_modification(email_info, old_category, new_category, user_explanation)
    
    def _update_action_items_for_reclassification(self, suggestion_data, old_category, new_category):
        """Update email suggestions when an email is reclassified (lightweight, deferred processing)"""
        email_data = suggestion_data.get('email_data', {})
        
        print(f"🔄 Reclassifying email '{email_data.get('subject', 'Unknown')[:50]}' from '{old_category}' to '{new_category}'")
        
        # Just update the suggestion data - detailed processing will happen later
        # Find and update the corresponding email suggestion
        for suggestion in self.email_suggestions:
            suggestion_email_data = suggestion.get('thread_data', {})
            if (suggestion_email_data.get('topic', '') == email_data.get('subject', '') or
                suggestion.get('email_object', {}) and 
                getattr(suggestion['email_object'], 'Subject', '') == email_data.get('subject', '')):
                
                # Update the AI suggestion to the new category
                suggestion['ai_suggestion'] = new_category
                suggestion['explanation'] = f"Manually reclassified as {new_category.replace('_', ' ')} from {old_category.replace('_', ' ')}."
                
                print(f"✅ Updated suggestion data for deferred processing")
                break
        
        # Clear old action items data - it will be regenerated during deferred processing
        # This prevents inconsistent state between review and final processing
        if old_category in self.action_items_data:
            # Find and remove the item with matching email data
            items_to_remove = []
            for i, item in enumerate(self.action_items_data[old_category]):
                if (item.get('email_subject') == email_data.get('subject') and 
                    item.get('email_sender') == email_data.get('sender_name')):
                    items_to_remove.append(i)
            
            # Remove items in reverse order to maintain indices
            for i in reversed(items_to_remove):
                self.action_items_data[old_category].pop(i)
    
    def apply_to_outlook(self):
        # Auto-apply any pending changes before applying to Outlook
        self._auto_apply_pending_changes()
        
        if not self.email_suggestions:
            messagebox.showwarning("No Data", "No email suggestions to apply.")
            return
        
        # NOW perform detailed AI analysis on finalized classifications
        print("\n🚀 Starting detailed processing of finalized email classifications...")
        try:
            self.action_items_data = self.email_processor.process_detailed_analysis(self.email_suggestions)
            print("✅ Detailed processing completed successfully")
        except Exception as e:
            print(f"❌ Error during detailed processing: {e}")
            messagebox.showerror("Processing Error", f"Failed to complete detailed analysis: {e}")
            return
        
        # Calculate folder distribution for user preview
        inbox_categories = {'required_personal_action', 'optional_action', 'job_listing', 'work_relevant'}
        non_inbox_categories = {'team_action', 'optional_event', 'fyi', 'newsletter', 'general_information', 'spam_to_delete'}
        
        # Make counting case-insensitive to handle FYI vs fyi
        inbox_count = sum(1 for s in self.email_suggestions if s['ai_suggestion'].lower() in inbox_categories)
        non_inbox_count = sum(1 for s in self.email_suggestions if s['ai_suggestion'].lower() in non_inbox_categories)
        
        def confirmation_callback(email_count):
            message = f"""Apply categorization to {email_count} emails in Outlook?

📂 FOLDER ORGANIZATION:
🎯 INBOX (Actionable): {inbox_count} emails
   • Required Actions, Optional Actions, Job Listings, Work Relevant
   
📚 OUTSIDE INBOX (Reference): {non_inbox_count} emails  
   • Team Actions, Optional Events, FYI, Newsletters

This will help keep your inbox focused on actionable items only."""
            
            return messagebox.askyesno("Confirm Application", message)
        
        success_count, error_count = self.outlook_manager.apply_categorization_batch(
            self.email_suggestions, 
            confirmation_callback
        )
        
        # Record all accepted suggestions for fine-tuning data (both modified and unmodified)
        if success_count > 0:
            self.ai_processor.record_accepted_suggestions(self.email_suggestions)
        
        messagebox.showinfo("Complete", 
                          f"Categorization applied!\n\n"
                          f"✅ Successfully processed: {success_count}\n"
                          f"🎯 Inbox (actionable): {inbox_count} emails\n"
                          f"📚 Outside inbox (reference): {non_inbox_count} emails\n"
                          f"❌ Errors: {error_count}")
    
    def proceed_to_summary(self):
        self.notebook.tab(2, state="normal")
        self.notebook.select(2)
        # Automatically generate and display the formatted summary
        self.root.after(100, self.generate_summary)
    
    def open_accuracy_dashboard(self):
        """Enable and open the accuracy dashboard tab"""
        self.notebook.tab(3, state="normal")
        self.notebook.select(3)
        # Refresh the accuracy data when opening
        self.root.after(100, self.refresh_accuracy_data)
    
    def generate_summary(self):
        self.generate_summary_btn.config(state=tk.DISABLED)
        
        # Ensure detailed processing is completed before generating summary
        if self.email_suggestions and not self.action_items_data.get('required_personal_action') and not self.action_items_data.get('fyi'):
            print("\n🔍 Performing detailed processing for summary generation...")
            try:
                self.action_items_data = self.email_processor.process_detailed_analysis(self.email_suggestions)
                print("✅ Detailed processing completed for summary")
            except Exception as e:
                print(f"❌ Error during detailed processing: {e}")
                messagebox.showerror("Processing Error", f"Failed to complete detailed analysis: {e}")
                self.generate_summary_btn.config(state=tk.NORMAL)
                return
        
        # Generate summary sections from current batch
        current_batch_sections = self.summary_generator.build_summary_sections(self.action_items_data)
        
        # Get comprehensive summary that includes previous outstanding tasks
        self.summary_sections = self.task_persistence.get_comprehensive_summary(current_batch_sections)
        
        # Save current batch tasks to persistent storage
        batch_timestamp = datetime.now().strftime('%Y-%m-%d %H:%M:%S')
        self.task_persistence.save_outstanding_tasks(current_batch_sections, batch_timestamp)
        
        # Display beautifully formatted comprehensive summary in the app
        self.display_formatted_summary_in_app(self.summary_sections)
        
        # Also save HTML summary for browser viewing (keep existing functionality)
        self.saved_summary_path = self.summary_generator.save_focused_summary(self.summary_sections, batch_timestamp)
        
        self.generate_summary_btn.config(state=tk.NORMAL)
    
    def display_formatted_summary_in_app(self, summary_sections):
        """Display beautifully formatted summary directly in the application"""
        # Clear existing content
        self.summary_text.config(state=tk.NORMAL)
        self.summary_text.delete(1.0, tk.END)
        
        # Calculate totals including task persistence info
        total_items = sum(len(items) for items in summary_sections.values())
        high_priority = len(summary_sections.get('required_actions', []))
        
        # Get task statistics for context
        task_stats = self.task_persistence.get_task_statistics()
        
        # Count items from previous batches (those with batch_count > 1)
        outstanding_from_previous = 0
        new_from_current = 0
        for key, items in summary_sections.items():
            if key in ['required_actions', 'team_actions', 'optional_actions', 'job_listings', 'optional_events']:
                for item in items:
                    batch_count = item.get('batch_count', 1)
                    if batch_count > 1:
                        outstanding_from_previous += 1
                    else:
                        new_from_current += 1
        
        # Header with comprehensive context
        self.summary_text.insert(tk.END, "📊 Comprehensive Email & Task Summary\n", "main_title")
        self.summary_text.insert(tk.END, "Current Batch + Outstanding Tasks\n\n", "subtitle")
        
        # Overview section with task persistence info
        self.summary_text.insert(tk.END, "📊 Summary Overview\n", "overview_title")
        self.summary_text.insert(tk.END, "═" * 60 + "\n", "separator")
        overview_text = f"Total Items: {total_items}    |    High Priority: {high_priority}\n"
        overview_text += f"New from current batch: {new_from_current}    |    "
        overview_text += f"Outstanding from previous: {outstanding_from_previous}\n"
        
        if task_stats['old_tasks_count'] > 0:
            overview_text += f"⚠️ Tasks older than 7 days: {task_stats['old_tasks_count']}\n"
        
        overview_text += "💡 Comprehensive view - all actionable items in one place!\n\n"
        self.summary_text.insert(tk.END, overview_text, "overview_stats")
        
        # Define sections with their styling
        sections_config = [
            ('required_actions', '🔴 REQUIRED ACTION ITEMS (ME)', 'section_required', self._display_action_items),
            ('team_actions', '👥 TEAM ACTION ITEMS', 'section_team', self._display_action_items),
            ('completed_team_actions', '✅ COMPLETED TEAM ACTIONS', 'section_completed', self._display_completed_team_actions),
            ('optional_actions', '📝 OPTIONAL ACTION ITEMS', 'section_optional', self._display_optional_actions),
            ('job_listings', '💼 JOB LISTINGS', 'section_jobs', self._display_job_listings),
            ('optional_events', '🎪 OPTIONAL EVENTS', 'section_events', self._display_events),
            ('fyi_notices', '📋 FYI NOTICES', 'section_fyi', self._display_fyi_notices),
            ('newsletters', '📰 NEWSLETTERS SUMMARY', 'section_newsletter', self._display_newsletters)
        ]
        
        # Display each section
        for section_key, title, style_tag, display_func in sections_config:
            items = summary_sections.get(section_key, [])
            if not items and section_key in ['required_actions', 'team_actions']:
                # Always show critical sections even if empty
                pass
            elif not items:
                # Skip empty optional sections
                continue
            
            # Section header with count
            section_title = f"{title} ({len(items)})\n"
            self.summary_text.insert(tk.END, section_title, style_tag)
            self.summary_text.insert(tk.END, "─" * len(section_title) + "\n", "separator")
            
            if items:
                display_func(items)
            else:
                self.summary_text.insert(tk.END, f"No {title.split()[-1].lower()} found\n\n", "empty_section")
            
            self.summary_text.insert(tk.END, "\n", "content_text")
        
        # Configure text widget to prevent editing but allow tag clicks
        self.summary_text.config(state=tk.NORMAL)
        self.summary_text.bind("<Key>", lambda e: "break")  # Prevent typing
        # Note: No longer need click handler since we're using embedded Button widgets
        
        # Scroll to top for better user experience
        self.summary_text.see("1.0")
    
    def _display_action_items(self, items):
        """Display required or team action items with full details"""
        for i, item in enumerate(items, 1):
            # Item title with persistence indicator
            batch_count = item.get('batch_count', 1)
            title_prefix = ""
            if batch_count > 1:
                title_prefix = f"📅 [{batch_count}x] "  # Show how many batches this task has appeared in
            
            self.summary_text.insert(tk.END, f"{i}. {title_prefix}{item['subject']}\n", "item_title")
            
            # Metadata with first seen info
            self.summary_text.insert(tk.END, f"   From: {item['sender']}", "item_meta")
            if item.get('first_seen'):
                try:
                    first_seen = datetime.strptime(item['first_seen'], '%Y-%m-%d %H:%M:%S')
                    days_old = (datetime.now() - first_seen).days
                    if days_old > 0:
                        self.summary_text.insert(tk.END, f"  |  First seen: {days_old} days ago", "item_meta")
                except:
                    pass
            self.summary_text.insert(tk.END, "\n", "item_meta")
            
            # Action details
            self.summary_text.insert(tk.END, "   Due: ", "content_label")
            self.summary_text.insert(tk.END, f"{item.get('due_date', 'No specific deadline')}\n", "content_text")
            
            self.summary_text.insert(tk.END, "   Action: ", "content_label")
            self.summary_text.insert(tk.END, f"{item.get('action_required', 'Review email')}\n", "content_text")
            
            self.summary_text.insert(tk.END, "   Why: ", "content_label")
            self.summary_text.insert(tk.END, f"{item.get('explanation', 'No explanation available')}\n", "content_text")
            
            # Task ID for completion tracking
            if item.get('task_id'):
                self.summary_text.insert(tk.END, "   Task ID: ", "content_label")
                self.summary_text.insert(tk.END, f"{item['task_id']}\n", "item_meta")
            
            # Inline completion button
            if item.get('task_id'):
                self.summary_text.insert(tk.END, "   ", "content_text")
                
                # Create an actual Button widget embedded in the text widget
                complete_button = tk.Button(
                    self.summary_text,
                    text="✅ Mark Done",
                    command=lambda task_id=item['task_id']: self._mark_single_task_complete(task_id),
                    bg="#4CAF50",
                    fg="white",
                    font=("Arial", 8, "bold"),
                    relief="raised",
                    padx=5,
                    pady=2,
                    cursor="hand2"
                )
                
                # Insert the button widget directly into the text widget
                self.summary_text.window_create(tk.END, window=complete_button)
                
                self.summary_text.insert(tk.END, "\n", "content_text")
            
            # Links
            if item.get('links'):
                self.summary_text.insert(tk.END, "   Links: ", "content_label")
                for j, link in enumerate(item['links'][:2]):
                    link_text = f"Link {j+1}"
                    link_start = self.summary_text.index(tk.END)
                    self.summary_text.insert(tk.END, link_text, "link")
                    link_end = self.summary_text.index(tk.END)
                    
                    # Create unique tag for this link
                    link_tag = f"link_{hash(link)}"
                    self.summary_text.tag_add(link_tag, link_start, link_end)
                    self.summary_text.tag_configure(link_tag, foreground="#007acc", underline=True)
                    self.summary_text.tag_bind(link_tag, "<Button-1>", lambda e, url=link: self._open_url(url))
                    
                    if j < min(len(item['links']), 2) - 1:
                        self.summary_text.insert(tk.END, " | ", "content_text")
                self.summary_text.insert(tk.END, "\n", "content_text")
            
            self.summary_text.insert(tk.END, "\n", "content_text")
    
    def _display_completed_team_actions(self, items):
        """Display completed team action items with completion details"""
        for i, item in enumerate(items, 1):
            # Item title with completion indicator
            self.summary_text.insert(tk.END, f"{i}. ✅ {item['subject']}\n", "item_title_completed")
            
            # Metadata
            self.summary_text.insert(tk.END, f"   From: {item['sender']}", "item_meta")
            if item.get('first_seen'):
                try:
                    first_seen = datetime.strptime(item['first_seen'], '%Y-%m-%d %H:%M:%S')
                    days_old = (datetime.now() - first_seen).days
                    if days_old > 0:
                        self.summary_text.insert(tk.END, f"  |  First seen: {days_old} days ago", "item_meta")
                except:
                    pass
            self.summary_text.insert(tk.END, "\n", "item_meta")
            
            # Original action details (for reference)
            self.summary_text.insert(tk.END, "   Original Action: ", "content_label")
            self.summary_text.insert(tk.END, f"{item.get('action_required', 'Review email')}\n", "content_text")
            
            # Completion details
            self.summary_text.insert(tk.END, "   ✅ Status: ", "content_label")
            self.summary_text.insert(tk.END, "COMPLETED\n", "completion_status")
            
            if item.get('completion_note'):
                self.summary_text.insert(tk.END, "   📝 Note: ", "content_label")
                self.summary_text.insert(tk.END, f"{item['completion_note']}\n", "completion_note")
            
            self.summary_text.insert(tk.END, "\n", "content_text")

    def _display_optional_actions(self, items):
        """Display optional action items with relevance context"""
        for i, item in enumerate(items, 1):
            # Item title with persistence indicator
            batch_count = item.get('batch_count', 1)
            title_prefix = ""
            if batch_count > 1:
                title_prefix = f"📅 [{batch_count}x] "
            
            self.summary_text.insert(tk.END, f"{i}. {title_prefix}{item['subject']}\n", "item_title")
            
            # Metadata with first seen info
            self.summary_text.insert(tk.END, f"   From: {item['sender']}", "item_meta")
            if item.get('first_seen'):
                try:
                    first_seen = datetime.strptime(item['first_seen'], '%Y-%m-%d %H:%M:%S')
                    days_old = (datetime.now() - first_seen).days
                    if days_old > 0:
                        self.summary_text.insert(tk.END, f"  |  First seen: {days_old} days ago", "item_meta")
                except:
                    pass
            self.summary_text.insert(tk.END, "\n", "item_meta")
            
            # Optional action details
            self.summary_text.insert(tk.END, "   What: ", "content_label")
            self.summary_text.insert(tk.END, f"{item.get('action_required', 'Provide feedback')}\n", "content_text")
            
            self.summary_text.insert(tk.END, "   Why relevant: ", "content_label")
            self.summary_text.insert(tk.END, f"{item.get('why_relevant', item.get('explanation', 'No specific reason provided'))}\n", "content_text")
            
            self.summary_text.insert(tk.END, "   Context: ", "content_label")
<<<<<<< HEAD
            self.summary_text.insert(tk.END, f"{item.get('explanation', 'No explanation provided')}\n", "content_text")
=======
            self.summary_text.insert(tk.END, f"{item.get('explanation', 'No context available')}\n", "content_text")
>>>>>>> 9315aad7
            
            # Task ID for completion tracking
            if item.get('task_id'):
                self.summary_text.insert(tk.END, "   Task ID: ", "content_label")
                self.summary_text.insert(tk.END, f"{item['task_id']}\n", "item_meta")
            
            # Inline completion button
            if item.get('task_id'):
                self.summary_text.insert(tk.END, "   ", "content_text")
                
                # Create an actual Button widget embedded in the text widget
                complete_button = tk.Button(
                    self.summary_text,
                    text="✅ Mark Done",
                    command=lambda task_id=item['task_id']: self._mark_single_task_complete(task_id),
                    bg="#4CAF50",
                    fg="white",
                    font=("Arial", 8, "bold"),
                    relief="raised",
                    padx=5,
                    pady=2,
                    cursor="hand2"
                )
                
                # Insert the button widget directly into the text widget
                self.summary_text.window_create(tk.END, window=complete_button)
                
                self.summary_text.insert(tk.END, "\n", "content_text")
            
            # Links
            if item.get('links'):
                self.summary_text.insert(tk.END, "   Links: ", "content_label")
                for j, link in enumerate(item['links'][:2]):
                    link_text = f"Link {j+1}"
                    link_start = self.summary_text.index(tk.END)
                    self.summary_text.insert(tk.END, link_text, "link")
                    link_end = self.summary_text.index(tk.END)
                    
                    # Create unique tag for this link
                    link_tag = f"link_{hash(link)}"
                    self.summary_text.tag_add(link_tag, link_start, link_end)
                    self.summary_text.tag_configure(link_tag, foreground="#007acc", underline=True)
                    self.summary_text.tag_bind(link_tag, "<Button-1>", lambda e, url=link: self._open_url(url))
                    
                    if j < min(len(item['links']), 2) - 1:
                        self.summary_text.insert(tk.END, " | ", "content_text")
                self.summary_text.insert(tk.END, "\n", "content_text")
            
            self.summary_text.insert(tk.END, "\n", "content_text")
    
    def _display_job_listings(self, items):
        """Display job listings with qualification match"""
        for i, item in enumerate(items, 1):
            # Item title with persistence indicator
            batch_count = item.get('batch_count', 1)
            title_prefix = ""
            if batch_count > 1:
                title_prefix = f"📅 [{batch_count}x] "
            
            self.summary_text.insert(tk.END, f"{i}. {title_prefix}{item['subject']}\n", "item_title")
            
            # Metadata with first seen info
            self.summary_text.insert(tk.END, f"   From: {item['sender']}", "item_meta")
            if item.get('first_seen'):
                try:
                    first_seen = datetime.strptime(item['first_seen'], '%Y-%m-%d %H:%M:%S')
                    days_old = (datetime.now() - first_seen).days
                    if days_old > 0:
                        self.summary_text.insert(tk.END, f"  |  First seen: {days_old} days ago", "item_meta")
                except:
                    pass
            self.summary_text.insert(tk.END, "\n", "item_meta")
            
            # Job details
            self.summary_text.insert(tk.END, "   Match: ", "content_label")
            self.summary_text.insert(tk.END, f"{item['qualification_match']}\n", "content_text")
            
            self.summary_text.insert(tk.END, "   Due: ", "content_label")
            self.summary_text.insert(tk.END, f"{item.get('due_date', 'No specific deadline')}\n", "content_text")
            
            # Task ID for completion tracking
            if item.get('task_id'):
                self.summary_text.insert(tk.END, "   Task ID: ", "content_label")
                self.summary_text.insert(tk.END, f"{item['task_id']}\n", "item_meta")
            
            # Inline completion button
            if item.get('task_id'):
                self.summary_text.insert(tk.END, "   ", "content_text")
                
                # Create an actual Button widget embedded in the text widget
                complete_button = tk.Button(
                    self.summary_text,
                    text="✅ Mark Done",
                    command=lambda task_id=item['task_id']: self._mark_single_task_complete(task_id),
                    bg="#4CAF50",
                    fg="white",
                    font=("Arial", 8, "bold"),
                    relief="raised",
                    padx=5,
                    pady=2,
                    cursor="hand2"
                )
                
                # Insert the button widget directly into the text widget
                self.summary_text.window_create(tk.END, window=complete_button)
                
                self.summary_text.insert(tk.END, "\n", "content_text")
            
            # Links
            if item.get('links'):
                self.summary_text.insert(tk.END, "   Apply: ", "content_label")
                for j, link in enumerate(item['links'][:2]):
                    link_text = f"Apply {j+1}"
                    link_start = self.summary_text.index(tk.END)
                    self.summary_text.insert(tk.END, link_text, "link")
                    link_end = self.summary_text.index(tk.END)
                    
                    # Create unique tag for this link
                    link_tag = f"link_{hash(link)}"
                    self.summary_text.tag_add(link_tag, link_start, link_end)
                    self.summary_text.tag_configure(link_tag, foreground="#007acc", underline=True)
                    self.summary_text.tag_bind(link_tag, "<Button-1>", lambda e, url=link: self._open_url(url))
                    
                    if j < min(len(item['links']), 2) - 1:
                        self.summary_text.insert(tk.END, " | ", "content_text")
                self.summary_text.insert(tk.END, "\n", "content_text")
            
            self.summary_text.insert(tk.END, "\n", "content_text")
    
    def _display_events(self, items):
        """Display optional events with relevance"""
        for i, item in enumerate(items, 1):
            # Item title
            self.summary_text.insert(tk.END, f"{i}. {item['subject']}\n", "item_title")
            
            # Metadata
            self.summary_text.insert(tk.END, f"   From: {item['sender']}\n", "item_meta")
            
            # Event details
            self.summary_text.insert(tk.END, "   Date: ", "content_label")
            self.summary_text.insert(tk.END, f"{item['date']}\n", "content_text")
            
            self.summary_text.insert(tk.END, "   Why relevant: ", "content_label")
            self.summary_text.insert(tk.END, f"{item['relevance']}\n", "content_text")
            
            # Links
            if item.get('links'):
                self.summary_text.insert(tk.END, "   Register: ", "content_label")
                for j, link in enumerate(item['links'][:2]):
                    link_text = f"Register {j+1}"
                    link_start = self.summary_text.index(tk.END)
                    self.summary_text.insert(tk.END, link_text, "link")
                    link_end = self.summary_text.index(tk.END)
                    
                    # Create unique tag for this link
                    link_tag = f"link_{hash(link)}"
                    self.summary_text.tag_add(link_tag, link_start, link_end)
                    self.summary_text.tag_configure(link_tag, foreground="#007acc", underline=True)
                    self.summary_text.tag_bind(link_tag, "<Button-1>", lambda e, url=link: self._open_url(url))
                    
                    if j < min(len(item['links']), 2) - 1:
                        self.summary_text.insert(tk.END, " | ", "content_text")
                self.summary_text.insert(tk.END, "\n", "content_text")
            
            self.summary_text.insert(tk.END, "\n", "content_text")
    
    def _display_fyi_notices(self, items):
        """Display FYI notices as bullet points with dismiss functionality"""
        for item in items:
            bullet_text = f"• {item['summary']} ({item['sender']})\n"
            self.summary_text.insert(tk.END, bullet_text, "content_text")
        
        # Add dismiss button if there are FYI items
        if items:
            self.summary_text.insert(tk.END, "   ", "content_text")
            
            dismiss_fyi_button = tk.Button(
                self.summary_text,
                text="🗑️ Clear All FYI Items",
                command=self._dismiss_all_fyi_items,
                bg="#f8d7da",
                fg="#721c24",
                font=("Arial", 8, "bold"),
                relief="raised",
                padx=8,
                pady=2,
                cursor="hand2"
            )
            
            self.summary_text.window_create(tk.END, window=dismiss_fyi_button)
            self.summary_text.insert(tk.END, "\n", "content_text")
        
        self.summary_text.insert(tk.END, "\n", "content_text")
    
    def _display_newsletters(self, items):
        """Display newsletter summaries with dismiss functionality"""
        if len(items) > 1:
            # Combined newsletter highlights
            self.summary_text.insert(tk.END, "Combined Newsletter Highlights:\n", "item_title")
            for i, item in enumerate(items, 1):
                newsletter_text = f"{i}. {item['summary']}\n"
                self.summary_text.insert(tk.END, newsletter_text, "content_text")
        else:
            # Single newsletter
            for item in items:
                self.summary_text.insert(tk.END, f"{item['subject']}\n", "item_title")
                self.summary_text.insert(tk.END, f"From: {item['sender']}, {item['date']}\n", "item_meta")
                self.summary_text.insert(tk.END, f"{item['summary']}\n", "content_text")
        
        # Add dismiss button if there are newsletter items
        if items:
            self.summary_text.insert(tk.END, "   ", "content_text")
            
            dismiss_newsletter_button = tk.Button(
                self.summary_text,
                text="🗑️ Clear All Newsletters",
                command=self._dismiss_all_newsletters,
                bg="#fff3cd",
                fg="#856404",
                font=("Arial", 8, "bold"),
                relief="raised",
                padx=8,
                pady=2,
                cursor="hand2"
            )
            
            self.summary_text.window_create(tk.END, window=dismiss_newsletter_button)
            self.summary_text.insert(tk.END, "\n", "content_text")
        
        self.summary_text.insert(tk.END, "\n", "content_text")
    
    def _dismiss_all_fyi_items(self):
        """Dismiss all FYI items from persistent storage and refresh summary"""
        result = messagebox.askyesno("Clear FYI Items", 
                                   "Clear all FYI items?\n\n"
                                   "This will remove all FYI notices from your summary.")
        if result:
            cleared_count = self.task_persistence.clear_fyi_items()
            if cleared_count > 0:
                messagebox.showinfo("FYI Items Cleared", f"Cleared {cleared_count} FYI items.")
                # Refresh the summary to show the changes - use outstanding tasks only
                self._refresh_summary_after_dismiss()
            else:
                messagebox.showinfo("No Items", "No FYI items to clear.")
    
    def _dismiss_all_newsletters(self):
        """Dismiss all newsletter items from persistent storage and refresh summary"""
        result = messagebox.askyesno("Clear Newsletter Items", 
                                   "Clear all newsletter items?\n\n"
                                   "This will remove all newsletter summaries from your summary.")
        if result:
            cleared_count = self.task_persistence.clear_newsletter_items()
            if cleared_count > 0:
                messagebox.showinfo("Newsletter Items Cleared", f"Cleared {cleared_count} newsletter items.")
                # Refresh the summary to show the changes - use outstanding tasks only
                self._refresh_summary_after_dismiss()
            else:
                messagebox.showinfo("No Items", "No newsletter items to clear.")
    
    def _refresh_summary_after_dismiss(self):
        """Refresh summary display after dismissing items"""
        # Check if we have current email processing data
        if hasattr(self, 'action_items_data') and self.action_items_data:
            # If we have current batch data, regenerate full summary
            self.generate_summary()
        else:
            # If no current batch, just load outstanding tasks
            self.view_outstanding_tasks_only()
    
    def open_summary_in_browser(self):
        if hasattr(self, 'saved_summary_path') and self.saved_summary_path:
            file_path = os.path.abspath(self.saved_summary_path)
            webbrowser.open(f'file://{file_path}')
        else:
            messagebox.showwarning("No Summary", "Please generate a summary first.")
    
    def start_new_session(self):
        result = messagebox.askyesno("New Session", 
                                   "Start a new email processing session?\n\n"
                                   "Note: Outstanding tasks from previous batches will still appear in the summary.")
        if result:
            # Reset all data
            self.email_suggestions = []
            self.action_items_data = {}
            self.summary_sections = {}
            self.processing_cancelled = False
            
            # Reset UI
            self.progress_var.set(0)
            self.progress_text.config(state=tk.NORMAL)
            self.progress_text.delete(1.0, tk.END)
            self.progress_text.config(state=tk.DISABLED)
            
            # Clear email tree
            for item in self.email_tree.get_children():
                self.email_tree.delete(item)
            
            # Clear summary
            self.summary_text.config(state=tk.NORMAL)
            self.summary_text.delete(1.0, tk.END)
            # Keep summary text in NORMAL state to allow button clicks
            self.summary_text.bind("<Key>", lambda e: "break")  # Prevent typing
            
            # Re-enable the start processing button and disable cancel button
            self.start_processing_btn.config(state=tk.NORMAL)
            self.cancel_processing_btn.config(state=tk.DISABLED)
            
            # Disable only the review tab - keep summary tab available for outstanding tasks
            self.notebook.tab(1, state="disabled")
            
            # Switch to processing tab
            self.notebook.select(0)
            
            # Reset status
            self.status_var.set("Ready")
    
    def show_task_statistics(self):
        """Show dialog with task statistics and management options"""
        stats = self.task_persistence.get_task_statistics()
        
        stats_window = tk.Toplevel(self.root)
        stats_window.title("Task Statistics")
        stats_window.geometry("600x500")
        stats_window.transient(self.root)
        
        # Main frame
        main_frame = ttk.Frame(stats_window, padding="20")
        main_frame.pack(fill=tk.BOTH, expand=True)
        
        # Statistics display
        stats_text = scrolledtext.ScrolledText(main_frame, width=70, height=20, 
                                              font=('Consolas', 10))
        stats_text.pack(fill=tk.BOTH, expand=True)
        
        # Format statistics
        stats_content = f"""📊 TASK PERSISTENCE STATISTICS
{'='*50}

📈 Overview:
   Outstanding Tasks: {stats['outstanding_total']}
   Completed Tasks: {stats['completed_total']}
   Old Tasks (>7 days): {stats['old_tasks_count']}

📋 Breakdown by Category:
   Required Actions: {stats['sections_breakdown'].get('required_actions', 0)}
   Team Actions: {stats['sections_breakdown'].get('team_actions', 0)}
   Optional Actions: {stats['sections_breakdown'].get('optional_actions', 0)}
   Job Listings: {stats['sections_breakdown'].get('job_listings', 0)}
   Optional Events: {stats['sections_breakdown'].get('optional_events', 0)}

"""
        
        if stats['old_tasks']:
            stats_content += f"⚠️ TASKS NEEDING ATTENTION (oldest first):\n"
            stats_content += "-" * 50 + "\n"
            for task_info in stats['old_tasks']:
                task = task_info['task']
                stats_content += f"• [{task_info['days_old']} days] {task.get('subject', 'No subject')}\n"
                stats_content += f"  From: {task.get('sender', 'Unknown')}\n"
                stats_content += f"  Action: {task.get('action_required', 'Review email')}\n"
                stats_content += f"  Task ID: {task.get('task_id', 'N/A')}\n\n"
        
        stats_content += """
💡 TASK MANAGEMENT TIPS:
• Use 'Mark Tasks Complete' to remove finished tasks
• Old tasks (>7 days) may need attention or removal
• Task IDs can be used to mark specific tasks complete
• Comprehensive summaries show both new and outstanding items
        """
        
        stats_text.insert(tk.END, stats_content)
        stats_text.config(state=tk.DISABLED)
        
        # Control buttons
        button_frame = ttk.Frame(main_frame)
        button_frame.pack(pady=(10, 0))
        
        ttk.Button(button_frame, text="Mark Tasks Complete", 
                  command=lambda: self.show_task_completion_dialog(stats_window)).pack(side=tk.LEFT, padx=5)
        
        ttk.Button(button_frame, text="Clean Old Completed", 
                  command=self.cleanup_old_tasks).pack(side=tk.LEFT, padx=5)
        
        ttk.Button(button_frame, text="Close", 
                  command=stats_window.destroy).pack(side=tk.LEFT, padx=5)
    
    def show_task_completion_dialog(self, parent_window=None):
        """Show dialog for marking tasks as complete"""
        outstanding_tasks = self.task_persistence.load_outstanding_tasks()
        
        # Collect all tasks with IDs
        all_tasks = []
        for section_key, tasks in outstanding_tasks.items():
            for task in tasks:
                if task.get('task_id'):
                    try:
                        # Safe task data extraction with better error handling
                        task_entry = {
                            'id': task['task_id'],
                            'subject': task.get('subject', 'No subject'),
                            'sender': task.get('sender', task.get('email_sender', 'Unknown')),
                            'section': section_key.replace('_', ' ').title(),
                            'days_old': self._calculate_task_age(task)
                        }
                        all_tasks.append(task_entry)
                    except Exception as e:
                        print(f"Warning: Error processing task {task.get('task_id', 'unknown')}: {e}")
                        # Continue with next task instead of failing completely
                        continue
        
        if not all_tasks:
            messagebox.showinfo("No Tasks", "No outstanding tasks found.")
            return
        
        # Create completion dialog
        if parent_window:
            completion_window = tk.Toplevel(parent_window)
        else:
            completion_window = tk.Toplevel(self.root)
        
        completion_window.title("Mark Tasks Complete")
        completion_window.geometry("700x400")
        completion_window.transient(self.root)
        
        main_frame = ttk.Frame(completion_window, padding="15")
        main_frame.pack(fill=tk.BOTH, expand=True)
        
        ttk.Label(main_frame, text="Select tasks to mark as complete:", 
                 font=('Segoe UI', 11, 'bold')).pack(anchor=tk.W)
        
        # Task selection frame
        list_frame = ttk.Frame(main_frame)
        list_frame.pack(fill=tk.BOTH, expand=True, pady=(10, 0))
        
        # Create listbox with checkboxes (simulate with selection)
        task_listbox = tk.Listbox(list_frame, selectmode=tk.MULTIPLE, 
                                 font=('Consolas', 9), height=15)
        scrollbar = ttk.Scrollbar(list_frame, orient=tk.VERTICAL, command=task_listbox.yview)
        task_listbox.configure(yscrollcommand=scrollbar.set)
        
        task_listbox.pack(side=tk.LEFT, fill=tk.BOTH, expand=True)
        scrollbar.pack(side=tk.RIGHT, fill=tk.Y)
        
        # Populate task list
        task_id_map = {}
        for i, task in enumerate(all_tasks):
            display_text = f"{task['id']} | {task['subject'][:40]}... | {task['section']}"
            if task['days_old'] > 0:
                display_text += f" | {task['days_old']}d old"
            task_listbox.insert(tk.END, display_text)
            task_id_map[i] = task['id']
        
        # Control buttons
        button_frame = ttk.Frame(main_frame)
        button_frame.pack(pady=(15, 0))
        
        def mark_selected_complete():
            selected_indices = task_listbox.curselection()
            if not selected_indices:
                messagebox.showwarning("No Selection", "Please select tasks to mark complete.")
                return
            
            selected_task_ids = [task_id_map[i] for i in selected_indices]
            
            # Confirm action
            result = messagebox.askyesno("Confirm Completion", 
                                       f"Mark {len(selected_task_ids)} tasks as complete?\n\n"
                                       "This will:\n"
                                       "• Remove them from future summaries\n"
                                       "• Move associated emails to Done folder")
            
            if result:
                try:
                    # Get EntryIDs for these tasks before marking them complete
                    entry_ids = self.task_persistence.get_entry_ids_for_tasks(selected_task_ids)
                    
                    # Mark tasks as completed
                    self.task_persistence.mark_tasks_completed(selected_task_ids)
                    
                    # Move associated emails to Done folder
                    email_message = ""
                    if entry_ids and hasattr(self, 'outlook_manager') and self.outlook_manager:
                        try:
                            moved_count, error_count = self.outlook_manager.move_emails_to_done_folder(entry_ids)
                            if moved_count > 0:
                                email_message = f"\n📁 Moved {moved_count} associated email(s) to Done folder"
                            if error_count > 0:
                                email_message += f"\n⚠️ {error_count} email(s) could not be moved"
                        except Exception as e:
                            email_message = f"\n⚠️ Could not move emails to Done folder: {e}"
                            print(f"Error moving emails to Done folder: {e}")
                    
                    messagebox.showinfo("Tasks Completed", 
                                      f"✅ Marked {len(selected_task_ids)} tasks as complete!{email_message}")
                    completion_window.destroy()
                    
                    # Refresh summary using proper method
                    self._refresh_summary_after_dismiss()
                        
                except Exception as e:
                    messagebox.showerror("Error", f"Failed to complete tasks: {e}")
                    print(f"Error completing tasks {selected_task_ids}: {e}")
        
        ttk.Button(button_frame, text="Mark Selected Complete", 
                  command=mark_selected_complete).pack(side=tk.LEFT, padx=5)
        
        ttk.Button(button_frame, text="Cancel", 
                  command=completion_window.destroy).pack(side=tk.LEFT, padx=5)

    def _mark_single_task_complete(self, task_id):
        """Mark a single task as complete, move associated emails to Done folder, and refresh the summary"""
        result = messagebox.askyesno("Confirm Completion", 
                                   f"Mark task {task_id} as complete?\n\n"
                                   "This will:\n"
                                   "• Remove it from future summaries\n"
                                   "• Move associated emails to Done folder")
        
        if result:
            try:
                # Get EntryIDs for this task before marking it complete
                entry_ids = self.task_persistence.get_entry_ids_for_tasks([task_id])
                
                # Mark the task as completed
                self.task_persistence.mark_tasks_completed([task_id])
                
                # Move associated emails to Done folder
                if entry_ids and hasattr(self, 'outlook_manager') and self.outlook_manager:
                    try:
                        moved_count, error_count = self.outlook_manager.move_emails_to_done_folder(entry_ids)
                        email_message = ""
                        if moved_count > 0:
                            email_message = f"\n📁 Moved {moved_count} associated email(s) to Done folder"
                        if error_count > 0:
                            email_message += f"\n⚠️ {error_count} email(s) could not be moved"
                    except Exception as e:
                        email_message = f"\n⚠️ Could not move emails to Done folder: {e}"
                        print(f"Error moving emails to Done folder: {e}")
                else:
                    email_message = "\n📧 No associated emails to move"
                
                messagebox.showinfo("Task Completed", 
                                  f"✅ Task {task_id} marked as complete!{email_message}")
                
                # Refresh summary immediately using proper method
                self._refresh_summary_after_dismiss()
                    
            except Exception as e:
                error_msg = f"Failed to complete task: {e}"
                print(f"Full error details - Task ID: {task_id}, Error type: {type(e).__name__}, Error: {e}")
                messagebox.showerror("Error", error_msg)
        else:
            pass  # User cancelled
    
    def cleanup_old_tasks(self):
        """Clean up old completed tasks"""
        result = messagebox.askyesno("Clean Up", 
                                   "Remove completed tasks older than 30 days?\n\n"
                                   "This will permanently delete old completed task records.")
        if result:
            self.task_persistence.cleanup_old_completed_tasks(days_to_keep=30)
            messagebox.showinfo("Cleanup Complete", "Old completed tasks have been removed.")
    
    def _calculate_task_age(self, task):
        """Calculate how many days old a task is"""
        try:
            first_seen = datetime.strptime(task.get('first_seen', ''), '%Y-%m-%d %H:%M:%S')
            return (datetime.now() - first_seen).days
        except:
            return 0
    
    def view_outstanding_tasks_only(self):
        """Load and display outstanding tasks without processing new emails"""
        try:
            self.status_var.set("Loading outstanding tasks...")
            
            # Load outstanding tasks from persistent storage
            outstanding_tasks = self.task_persistence.load_outstanding_tasks()
            
            # Check if there are any tasks to display
            total_tasks = sum(len(tasks) for tasks in outstanding_tasks.values())
            
            if total_tasks == 0:
                # Display empty state message
                self.summary_text.config(state=tk.NORMAL)
                self.summary_text.delete(1.0, tk.END)
                
                self.summary_text.insert(tk.END, "📋 Outstanding Tasks\n", "main_title")
                self.summary_text.insert(tk.END, "\n")
                self.summary_text.insert(tk.END, "No outstanding tasks found.\n", "subtitle")
                self.summary_text.insert(tk.END, "\nTo get started:\n", "section_header")
                self.summary_text.insert(tk.END, "• Go to 'Process Emails' tab to analyze new emails\n", "content_text")
                self.summary_text.insert(tk.END, "• Or process a new batch using 'Process New Batch' button\n", "content_text")
                
                self.summary_text.config(state=tk.DISABLED)
                self.status_var.set("No outstanding tasks")
                return
            
            # Set up summary sections with outstanding tasks only
            self.summary_sections = self.task_persistence.get_comprehensive_summary({})
            
            # Display the tasks
            self.display_formatted_summary_in_app(self.summary_sections)
            
            self.status_var.set(f"Loaded {total_tasks} outstanding tasks")
            
        except Exception as e:
            self.status_var.set(f"Error loading tasks: {str(e)}")
            messagebox.showerror("Error", f"Failed to load outstanding tasks:\n{str(e)}")
    
    def run(self):
        self.root.mainloop()


def main():
    app = UnifiedEmailGUI()
    app.run()


if __name__ == "__main__":
    main()<|MERGE_RESOLUTION|>--- conflicted
+++ resolved
@@ -2174,11 +2174,7 @@
             self.summary_text.insert(tk.END, f"{item.get('why_relevant', item.get('explanation', 'No specific reason provided'))}\n", "content_text")
             
             self.summary_text.insert(tk.END, "   Context: ", "content_label")
-<<<<<<< HEAD
-            self.summary_text.insert(tk.END, f"{item.get('explanation', 'No explanation provided')}\n", "content_text")
-=======
             self.summary_text.insert(tk.END, f"{item.get('explanation', 'No context available')}\n", "content_text")
->>>>>>> 9315aad7
             
             # Task ID for completion tracking
             if item.get('task_id'):
