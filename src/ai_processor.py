"""AI Processor for Email Helper - Azure OpenAI Integration.

This module provides the core AI processing functionality for the Email Helper
application, handling integration with Azure OpenAI services for email
classification, analysis, and content generation.

The AIProcessor class manages:
- Azure OpenAI client configuration and authentication
- Prompty template loading and processing
- Email classification using AI models
- Task extraction and categorization
- User context integration (job role, skills, etc.)
- Accuracy tracking and learning feedback collection
- Session management for processing workflows

Key Components:
- Prompty file parsing and template management
- User-specific data loading (job context, skills, role)
- AI response processing with error handling and fallbacks
- Classification accuracy tracking and improvement
- Holistic email analysis across multiple emails
- Learning feedback collection for model improvement

This module follows the project's AI integration patterns and provides
comprehensive error handling for robust operation when AI services
may be unavailable or return malformed responses.
"""

import os
import json
from datetime import datetime
from azure_config import get_azure_config
from accuracy_tracker import AccuracyTracker
from data_recorder import DataRecorder
from utils import (
    clean_json_response, parse_json_with_fallback, parse_date_string,
    clean_ai_response, clean_markdown_formatting, truncate_with_ellipsis,
    add_bullet_if_needed, SessionTracker, load_csv_or_empty, format_date_for_display
)


class AIProcessor:
    """AI processing engine for email classification and analysis.
    
    This class handles all AI-related operations for the email helper system,
    including Azure OpenAI integration, prompt management, email classification,
    and accuracy tracking. It serves as the central hub for AI functionality.
    
    The processor manages:
    - Azure OpenAI client configuration and authentication
    - Prompty template loading and processing
    - User context integration (job role, skills, preferences)
    - Email classification and task extraction
    - Accuracy tracking and learning feedback
    - Session management for batch processing
    
    Attributes:
        prompts_dir (str): Directory path for prompty template files
        user_data_dir (str): Directory path for user-specific configuration
        runtime_data_dir (str): Directory path for runtime data and feedback
        job_summary_file (str): Path to user's job context file
        job_skills_file (str): Path to user's skills profile file
        job_role_context_file (str): Path to user's role context file
        learning_file (str): Path to AI learning feedback CSV
        accuracy_tracker (AccuracyTracker): Tracks classification accuracy
        session_tracker (SessionTracker): Manages processing sessions
        data_recorder (DataRecorder): Records processing data and feedback
    
    Example:
        >>> processor = AIProcessor()
        >>> result = processor.classify_email(email_data, config)
        >>> print(result['category'])
        'required_personal_action'
    """
    
<<<<<<< HEAD
    # Confidence threshold configuration
    CONFIDENCE_THRESHOLDS = {
        'fyi': 0.9,                    # FYI requires 90% confidence for auto-approval
        'required_personal_action': 1.0,  # Always review (impossible threshold)
        'team_action': 1.0,            # Always review (impossible threshold) 
        'optional_action': 0.8,        # 80% confidence for auto-approval
        'work_relevant': 0.8,          # 80% confidence for auto-approval
        'newsletter': 0.7,             # 70% confidence for auto-approval
        'spam_to_delete': 0.7,         # 70% confidence for auto-approval
        'job_listing': 0.8,            # 80% confidence for auto-approval
        'optional_event': 0.8          # 80% confidence for auto-approval
    }
    
    def __init__(self):
=======
    def __init__(self, email_analyzer=None):
>>>>>>> 889c58b6
        script_dir = os.path.dirname(os.path.abspath(__file__))
        project_root = os.path.dirname(script_dir)
        self.prompts_dir = os.path.join(project_root, 'prompts')
        self.user_data_dir = os.path.join(project_root, 'user_specific_data')
        self.runtime_data_dir = os.path.join(
            project_root, 'runtime_data', 'user_feedback'
        )
        
        # Store reference to email analyzer for content similarity detection
        self.email_analyzer = email_analyzer
        
        self.job_summary_file = os.path.join(self.user_data_dir, 'job_summery.md')
        self.job_skills_file = os.path.join(
            self.user_data_dir, 'job_skill_summery.md'
        )
        self.job_role_context_file = os.path.join(
            self.user_data_dir, 'job_role_context.md'
        )
        
        os.makedirs(self.runtime_data_dir, exist_ok=True)
        self.learning_file = os.path.join(
            self.runtime_data_dir, 'ai_learning_feedback.csv'
        )
        
        runtime_base_dir = os.path.join(project_root, 'runtime_data')
        self.accuracy_tracker = AccuracyTracker(runtime_base_dir)
        self.session_tracker = SessionTracker(self.accuracy_tracker)
        self.data_recorder = DataRecorder(self.runtime_data_dir)
    
    def get_username(self):
        """Get the user's username from configuration file.
        
        Reads the username from the user_specific_data/username.txt file,
        which is used for personalized email classification and determining
        when emails are directly addressed to the user.
        
        Returns:
            str: The user's username/email alias, or "user" if not configured.
        
        Example:
            >>> processor = AIProcessor()
            >>> username = processor.get_username()
            >>> print(f"Processing emails for: {username}")
        """
        username_file = os.path.join(self.user_data_dir, 'username.txt')
        if os.path.exists(username_file):
            with open(username_file, 'r', encoding='utf-8') as f:
                return f.read().strip()
        return "user"
    
    def parse_prompty_file(self, file_path):
        """Parse a prompty template file and extract the content.
        
        Prompty files use YAML frontmatter followed by the actual prompt content.
        This method parses the file format and returns the usable prompt text.
        
        Args:
            file_path (str): Path to the .prompty file to parse.
            
        Returns:
            str: The parsed prompt content without YAML frontmatter.
            
        Raises:
            ValueError: If the prompty file has malformed YAML frontmatter.
            
        Example:
            >>> processor = AIProcessor()
            >>> prompt = processor.parse_prompty_file('prompts/classifier.prompty')
            >>> print(prompt[:100])  # Show first 100 characters
        """
        with open(file_path, 'r', encoding='utf-8') as f:
            content = f.read()
        
        if content.startswith('---'):
            parts = content.split('---', 2)
            if len(parts) >= 3:
                return parts[2].strip()
            raise ValueError(f"Malformed YAML frontmatter in {file_path}")
        return content
    
    def execute_prompty(self, prompty_file, inputs=None):
        if inputs is None:
            inputs = {}
        
        prompty_path = os.path.join(self.prompts_dir, prompty_file)
        azure_config = get_azure_config()
        
        try:
            from promptflow.core import Prompty
            model_config = azure_config.get_promptflow_config()
            prompty_instance = Prompty.load(prompty_path, model={'configuration': model_config})
            return prompty_instance(**inputs)
            
        except ImportError:
            try:
                import prompty
                import prompty.azure
                
                p = prompty.load(prompty_path)
                p.model.configuration["azure_endpoint"] = azure_config.endpoint
                p.model.configuration["azure_deployment"] = azure_config.deployment  
                p.model.configuration["api_version"] = azure_config.api_version
                
                if azure_config.use_azure_credential():
                    from azure.identity import DefaultAzureCredential, get_bearer_token_provider
                    token_provider = get_bearer_token_provider(
                        DefaultAzureCredential(), 
                        "https://cognitiveservices.azure.com/.default"
                    )
                    p.model.configuration["azure_ad_token_provider"] = token_provider
                    if "api_key" in p.model.configuration:
                        del p.model.configuration["api_key"]
                else:
                    p.model.configuration["api_key"] = azure_config.get_api_key()
                
                return prompty.run(p, inputs=inputs)
                
            except ImportError as e:
                print(f"\n🚨 PROMPTY LIBRARY NOT AVAILABLE")
                print(f"ImportError: {e}")
                print(f"Prompty file: {prompty_file}")
                raise RuntimeError(f"Prompty library unavailable: {e}")
                
        except Exception as e:
            print(f"\n🚨 PROMPTY EXECUTION FAILED")
            print(f"Error: {e}")
            print(f"Prompty file: {prompty_file}")
            print(f"Azure config: {azure_config}")
            print(f"Inputs: {inputs}")
            raise RuntimeError(f"Prompty execution failed: {e}")
    
    def get_job_context(self):
        if os.path.exists(self.job_summary_file):
            return self.parse_prompty_file(self.job_summary_file)
        return "Job context unavailable"
    
    def get_job_skills(self):
        if os.path.exists(self.job_skills_file):
            with open(self.job_skills_file, 'r', encoding='utf-8') as f:
                return f.read().strip()
        return "Job skills unavailable"
    
    def get_job_role_context(self):
        if os.path.exists(self.job_role_context_file):
            with open(self.job_role_context_file, 'r', encoding='utf-8') as f:
                return f.read().strip()
        return "Job role context unavailable"
    
    def get_standard_context(self) -> str:
        return f"Job Context: {self.get_job_context()}\nSkills Profile: {self.get_job_skills()}"
    
    def _create_email_inputs(self, email_content, context):
        return {
            'context': context,
            'job_role_context': self.get_job_role_context(),
            'username': self.get_username(),
            'subject': email_content.get('subject', ''),
            'sender': email_content.get('sender', ''),
            'date': email_content.get('date', ''),
            'body': email_content.get('body', '')[:8000]  # Increased from 3000 to 8000 for much larger context
        }
    
    def classify_email(self, email_content, learning_data):
        """Basic email classification - now uses explanation method for consistency"""
        result = self.classify_email_with_explanation(email_content, learning_data)
        return result.get('category', 'fyi')
    
    def get_few_shot_examples(self, email_content, learning_data, max_examples=5):
        """Get relevant few-shot examples from learning data for classification"""
        if learning_data.empty:
            return []
        
        # Filter for successful classifications (where users didn't modify)
        successful_classifications = learning_data[
            learning_data.get('user_modified', False) == False
        ].copy() if 'user_modified' in learning_data.columns else learning_data.copy()
        
        if successful_classifications.empty:
            return []
        
        current_subject = email_content.get('subject', '').lower()
        current_sender = email_content.get('sender', '').lower()
        current_body = email_content.get('body', '').lower()
        
        # Simple similarity scoring based on keyword overlap
        examples_with_scores = []
        
        for _, row in successful_classifications.iterrows():
            score = 0
            row_subject = str(row.get('subject', '')).lower()
            row_sender = str(row.get('sender', '')).lower()
            row_body = str(row.get('body', '')).lower()[:1000]  # Limit body length for comparison
            
            # Score based on subject similarity
            subject_words = set(current_subject.split())
            row_subject_words = set(row_subject.split())
            if subject_words and row_subject_words:
                score += len(subject_words.intersection(row_subject_words)) / len(subject_words.union(row_subject_words)) * 3
            
            # Score based on sender similarity
            if current_sender and row_sender:
                if current_sender in row_sender or row_sender in current_sender:
                    score += 2
            
            # Score based on body keyword overlap (simple)
            body_words = set(w for w in current_body.split() if len(w) > 3)
            row_body_words = set(w for w in row_body.split() if len(w) > 3)
            if body_words and row_body_words:
                score += len(body_words.intersection(row_body_words)) / len(body_words.union(row_body_words)) * 1
            
            if score > 0:
                examples_with_scores.append((score, row))
        
        # Sort by score and take top examples
        examples_with_scores.sort(key=lambda x: x[0], reverse=True)
        
        # Format examples for prompt injection
        examples = []
        for score, row in examples_with_scores[:max_examples]:
            example = {
                'subject': str(row.get('subject', ''))[:100],
                'sender': str(row.get('sender', ''))[:50],
                'body': str(row.get('body', ''))[:300],
                'category': str(row.get('category', 'fyi'))
            }
            examples.append(example)
        
        return examples

    def apply_confidence_thresholds(self, classification_result, confidence_score=None):
        """Apply asymmetric confidence thresholds for auto-approval decisions"""
        category = classification_result.get('category', 'fyi')
        explanation = classification_result.get('explanation', '')
        
        # Default confidence handling - in a real implementation, this would come from the AI response
        if confidence_score is None:
            # Estimate confidence based on explanation length and specificity
            confidence_score = min(0.8, 0.3 + len(explanation.split()) * 0.05)
        
        # Get threshold for this category
        threshold = self.CONFIDENCE_THRESHOLDS.get(category, 0.8)
        auto_approve = confidence_score >= threshold
        
        # Determine review reason
        if not auto_approve:
            if category in ['required_personal_action', 'team_action']:
                review_reason = 'High priority category'
            else:
                review_reason = f'Low confidence ({confidence_score:.1%} < {threshold:.1%})'
        else:
            review_reason = f'Auto-approved ({confidence_score:.1%} ≥ {threshold:.1%})'
        
        return {
            'category': category,
            'explanation': explanation,
            'confidence': confidence_score,
            'auto_approve': auto_approve,
            'review_reason': review_reason,
            'threshold': threshold
        }

    def generate_explanation(self, email_content, category):
        """Generate fallback explanation when AI explanations fail"""
        subject = email_content.get('subject', 'Unknown')
        sender = email_content.get('sender', 'Unknown')
        
        # Category-specific explanation templates
        explanations = {
            'required_personal_action': f"Email from {sender} appears to require personal action based on direct addressing or responsibility.",
            'team_action': f"Email indicates action required from your team based on content analysis.",
            'optional_action': f"Email contains optional activities or requests that may be worth considering.",
            'work_relevant': f"Email contains work-related information relevant to your role but requires no immediate action.",
            'fyi': f"Email is informational only with no action required.",
            'newsletter': f"Email appears to be a newsletter or bulk information distribution.",
            'spam_to_delete': f"Email does not appear relevant to work or contains no actionable content.",
            'job_listing': f"Email contains job opportunities or recruitment-related content."
        }
        
        base_explanation = explanations.get(category, f"Classified as {category} based on email content analysis.")
        return f"{base_explanation} Subject: '{subject[:50]}...'"

    def classify_email_with_explanation(self, email_content, learning_data):
        """Enhanced email classification that returns both category and explanation"""
        # Get few-shot examples for better accuracy
        few_shot_examples = self.get_few_shot_examples(email_content, learning_data)
        
        # Build context with few-shot examples
        context = f"""{self.get_standard_context()}
Learning History: {len(learning_data)} previous decisions"""
        
        if few_shot_examples:
            context += "\n\nSimilar Examples from Past Classifications:"
            for i, example in enumerate(few_shot_examples, 1):
                context += f"\n{i}. Subject: '{example['subject']}' → Category: {example['category']}"
        
        inputs = self._create_email_inputs(email_content, context)
        result = self.execute_prompty('email_classifier_with_explanation.prompty', inputs)
        
        if not result or result in ["AI processing unavailable", "AI processing failed"]:
            # Generate fallback classification with explanation
            category = 'fyi'  # Safe default
            explanation = self.generate_explanation(email_content, category)
            return {
                'category': category,
                'explanation': explanation
            }
        
        # Try to parse as JSON
        fallback_category = 'fyi'
        fallback_data = {
            'category': fallback_category,
            'explanation': self.generate_explanation(email_content, fallback_category)
        }
        
        try:
            # Clean and parse the JSON response
            cleaned_result = clean_ai_response(result)
            parsed = parse_json_with_fallback(cleaned_result, fallback_data)
            
            # Validate required fields
            if not isinstance(parsed, dict) or 'category' not in parsed:
                print(f"⚠️ Invalid classification format: {cleaned_result[:100]}")
                return fallback_data
            
            # Clean category and provide meaningful explanation if missing
            category = clean_ai_response(parsed.get('category', 'fyi')).lower()
            explanation = parsed.get('explanation', '')
            
            # Ensure explanation is always present and meaningful
            if not explanation or len(explanation.strip()) < 10:
                explanation = self.generate_explanation(email_content, category)
            
            return {
                'category': category,
                'explanation': explanation
            }
            
        except Exception as e:
            print(f"⚠️ Error parsing classification response: {e}")
            print(f"   Raw result: {result[:200]}...")
            return fallback_data
    

    
    def detect_resolved_team_action(self, email_content, thread_context=""):
        """Detect if a team action has already been addressed by someone else in the conversation thread"""
        if not thread_context:
            return False, "No thread context available"
        
        # Create inputs for the prompty file
        inputs = self._create_email_inputs(email_content, self.get_standard_context())
        inputs['thread_context'] = thread_context
        
        # Use the dedicated prompty file
        result = self.execute_prompty('team_action_resolution_detector.prompty', inputs)
        
        if not result:
            return False, "AI analysis unavailable"
        
        # Try to parse as JSON first
        fallback_data = {'is_resolved': False, 'resolution_evidence': 'No evidence found', 'resolver': 'Unknown'}
        parsed = parse_json_with_fallback(result, fallback_data)
        
        if parsed and parsed != fallback_data:
            is_resolved = parsed.get('is_resolved', False)
            evidence = parsed.get('resolution_evidence', 'No evidence found')
            resolver = parsed.get('resolver', 'Unknown')
            return is_resolved, f"Resolution evidence: {evidence} (by {resolver})"
        
        # Fallback: simple text analysis
        result_lower = result.lower()
        resolution_keywords = ['resolved', 'completed', 'done', 'fixed', 'handled', 'taken care of']
        is_resolved = any(keyword in result_lower for keyword in resolution_keywords)
        return is_resolved, f"Text analysis result: {result[:100]}"
    
    def check_optional_item_deadline(self, email_content, action_details=None):
        """Check if an optional item's deadline has passed and should be deleted"""
        current_date = datetime.now()
        
        # Try to extract deadline from action details first
        if action_details and 'due_date' in action_details:
            due_date_str = action_details['due_date']
            if due_date_str and due_date_str != "No specific deadline":
                deadline = parse_date_string(due_date_str)
                if deadline and deadline < current_date:
                    return True, f"Deadline {due_date_str} has passed"
        
        # Use the dedicated prompty file for deadline analysis
        inputs = self._create_email_inputs(email_content, self.get_standard_context())
        inputs['current_date'] = current_date.strftime('%Y-%m-%d')
        
        result = self.execute_prompty('optional_item_deadline_checker.prompty', inputs)
        
        if not result:
            return False, "Unable to analyze deadline"
        
        # Try JSON parsing with fallback
        fallback_data = {'is_expired': False, 'deadline_date': 'Unknown', 'deadline_type': 'general'}
        parsed = parse_json_with_fallback(result, fallback_data)
        
        if parsed and parsed != fallback_data:
            is_expired = parsed.get('is_expired', False)
            deadline_info = parsed.get('deadline_date', 'Unknown')
            deadline_type = parsed.get('deadline_type', 'general')
            
            if is_expired:
                return True, f"Expired {deadline_type} deadline: {deadline_info}"
            else:
                return False, f"Active or no deadline found: {deadline_info}"
        
        # Simple text analysis fallback
        result_lower = result.lower()
        expired_keywords = ['expired', 'passed', 'missed', 'closed', 'ended']
        is_expired = any(keyword in result_lower for keyword in expired_keywords)
        return is_expired, f"Text analysis: {result[:100]}"
    
    def analyze_inbox_holistically(self, all_email_data):
        """Analyze the entire inbox context to identify truly relevant actions and relationships"""
        # Build comprehensive inbox summary
        inbox_summary = self._build_inbox_context_summary(all_email_data)
        
        # Create inputs for holistic analysis
        inputs = {
            'context': self.get_standard_context(),
            'job_role_context': self.get_job_role_context(),
            'username': self.get_username(),
            'inbox_summary': inbox_summary,
            'current_date': datetime.now().strftime('%Y-%m-%d')
        }
        
        # Execute holistic analysis
        result = self.execute_prompty('holistic_inbox_analyzer.prompty', inputs)
        
        if not result:
            return None, "Holistic analysis unavailable"
        
        # Default fallback structure
        fallback_data = {
            "truly_relevant_actions": [],
            "superseded_actions": [],
            "duplicate_groups": [],
            "expired_items": []
        }
        
        # Try to parse JSON with fallback
        analysis = parse_json_with_fallback(result, fallback_data)
        
        if analysis and analysis != fallback_data:
            return analysis, "Holistic analysis completed successfully"
        
        return fallback_data, "Analysis completed with parsing issues"
    

    
    def _build_inbox_context_summary(self, all_email_data):
        """Build a comprehensive summary of all emails for holistic analysis"""
        summary_parts = []
        
        for i, email_data in enumerate(all_email_data):
            # Extract key information from each email
            entry_id = email_data.get('entry_id', f'email_{i}')
            subject = email_data.get('subject', 'Unknown Subject')
            sender = email_data.get('sender_name', email_data.get('sender', 'Unknown Sender'))
            received_time = email_data.get('received_time', 'Unknown Date')
            body_preview = email_data.get('body', '')[:300] + ('...' if len(email_data.get('body', '')) > 300 else '')
            
            date_str = format_date_for_display(received_time) if hasattr(received_time, 'strftime') else str(received_time)
            
            email_summary = f"""EMAIL_ID: {entry_id}
Subject: {subject}
From: {sender}
Date: {date_str}
Preview: {body_preview}
"""
            summary_parts.append(email_summary)
        
        return "\n---\n".join(summary_parts)
    

    

    
    def load_learning_data(self):
        """Load previous learning feedback for context"""
        return load_csv_or_empty(self.learning_file)
    
    def generate_email_summary(self, email_content):
        context = self.get_standard_context()
        inputs = self._create_email_inputs(email_content, context)
        result = self.execute_prompty('email_one_line_summary.prompty', inputs)
        
        if result and result.strip():
            summary = clean_markdown_formatting(result.strip().split('\n')[0])
            return truncate_with_ellipsis(summary, 120)
        return f"No summary - {email_content.get('subject', 'Unknown')[:50]}"
    
    def extract_action_item_details(self, email_content, context=""):
        inputs = self._create_email_inputs(email_content, context)
        result = self.execute_prompty('summerize_action_item.prompty', inputs)
        
        if not result or not result.strip():
            raise RuntimeError(f"AI prompty execution failed - no response for: {email_content.get('subject', 'Unknown')}")
        
        # Try to parse JSON with fallback
        fallback_data = {
            "action_required": f"Review email: {email_content.get('subject', 'Unknown')[:100]}",
            "due_date": "No specific deadline",
            "explanation": "AI parsing failed - please review manually",
            "links": [],
            "relevance": "Unable to parse - manual review needed"
        }
        
        return parse_json_with_fallback(result, fallback_data)
    
    def assess_event_relevance(self, subject, body, context):
        email_content = {
            'subject': subject,
            'sender': 'Unknown',
            'body': body[:3000],
            'date': ''
        }
        
        inputs = self._create_email_inputs(email_content, context)
        result = self.execute_prompty('event_relevance_assessment.prompty', inputs)
        return result.strip() if result else "Professional development opportunity"
    
    def generate_fyi_summary(self, email_content, context):
        inputs = self._create_email_inputs(email_content, context)
        result = self.execute_prompty('fyi_summary.prompty', inputs)
        
        if result and result.strip():
            summary = result.strip().split('\n')[0]
            return add_bullet_if_needed(summary)
        return f"• {email_content.get('subject', 'Unknown')[:80]}"
    
    def generate_newsletter_summary(self, email_content, context):
        inputs = self._create_email_inputs(email_content, context)
        result = self.execute_prompty('newsletter_summary.prompty', inputs)
        
        if result and result.strip():
            return clean_markdown_formatting(result.strip())
        return f"Newsletter from {email_content.get('sender', 'Unknown')}: {email_content.get('subject', 'No summary')}"

    def save_learning_feedback(self, feedback_entries):
        """Save learning feedback to improve AI over time"""
        self.data_recorder.record_learning_feedback(feedback_entries)

    def record_batch_processing(self, success_count, error_count, categories_used):
        """Record batch processing results for learning and finalize accuracy"""
        self.data_recorder.record_batch_processing(success_count, error_count, categories_used)
        self.session_tracker.finalize_session(success_count, error_count, categories_used)

    def start_accuracy_session(self, total_emails):
        self.session_tracker.start_accuracy_session(total_emails)
    
    def record_suggestion_modification(self, email_data, old_category, new_category, user_explanation):
        """Record user modifications to AI suggestions"""
        self.data_recorder.record_suggestion_modification(email_data, old_category, new_category, user_explanation)
        self.session_tracker.add_modification(old_category, new_category)

    def record_accepted_suggestions(self, email_suggestions):
        """Record all accepted suggestions that were applied to Outlook for fine-tuning data"""
        self.data_recorder.record_accepted_suggestions(email_suggestions)
    
    def finalize_accuracy_session(self, success_count=None, error_count=None, categories_used=None):
        """Finalize the current accuracy session"""
        self.session_tracker.finalize_session(success_count, error_count, categories_used)
    
    <|MERGE_RESOLUTION|>--- conflicted
+++ resolved
@@ -73,7 +73,6 @@
         'required_personal_action'
     """
     
-<<<<<<< HEAD
     # Confidence threshold configuration
     CONFIDENCE_THRESHOLDS = {
         'fyi': 0.9,                    # FYI requires 90% confidence for auto-approval
@@ -87,10 +86,7 @@
         'optional_event': 0.8          # 80% confidence for auto-approval
     }
     
-    def __init__(self):
-=======
     def __init__(self, email_analyzer=None):
->>>>>>> 889c58b6
         script_dir = os.path.dirname(os.path.abspath(__file__))
         project_root = os.path.dirname(script_dir)
         self.prompts_dir = os.path.join(project_root, 'prompts')
